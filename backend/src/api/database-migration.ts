--- conflicted
+++ resolved
@@ -7,7 +7,7 @@
 import { RowDataPacket } from 'mysql2';
 
 class DatabaseMigration {
-  private static currentVersion = 53;
+  private static currentVersion = 54;
   private queryTimeout = 3600_000;
   private statisticsAddedIndexed = false;
   private uniqueLogs: string[] = [];
@@ -470,15 +470,15 @@
     }
 
     if (databaseSchemaVersion < 53) {
-<<<<<<< HEAD
+      await this.$executeQuery('ALTER TABLE statistics MODIFY mempool_byte_weight bigint(20) UNSIGNED NOT NULL');
+      await this.updateToSchemaVersion(53);
+    }
+
+    if (databaseSchemaVersion < 54) {
       this.uniqueLog(logger.notice, `'prices' table has been truncated`);
       this.uniqueLog(logger.notice, `'blocks_prices' table has been truncated`);
       await this.$executeQuery(`TRUNCATE prices`);
       await this.$executeQuery(`TRUNCATE blocks_prices`);
-=======
-      await this.$executeQuery('ALTER TABLE statistics MODIFY mempool_byte_weight bigint(20) UNSIGNED NOT NULL');
-      await this.updateToSchemaVersion(53);
->>>>>>> d487c78a
     }
   }
 
