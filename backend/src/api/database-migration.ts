import config from '../config';
import DB from '../database';
import logger from '../logger';
import { Common } from './common';
import blocksRepository from '../repositories/BlocksRepository';
import cpfpRepository from '../repositories/CpfpRepository';
import { RowDataPacket } from 'mysql2';

class DatabaseMigration {
<<<<<<< HEAD
  private static currentVersion = 92;
=======
  private static currentVersion = 94;
>>>>>>> f142b421
  private queryTimeout = 3600_000;
  private statisticsAddedIndexed = false;
  private uniqueLogs: string[] = [];

  private blocksTruncatedMessage = `'blocks' table has been truncated.`;
  private hashratesTruncatedMessage = `'hashrates' table has been truncated.`;

  /**
   * Avoid printing multiple time the same message
   */
  private uniqueLog(loggerFunction: any, msg: string) {
    if (this.uniqueLogs.includes(msg)) {
      return;
    }
    this.uniqueLogs.push(msg);
    loggerFunction(msg);
  }

  /**
   * Entry point
   */
  public async $initializeOrMigrateDatabase(): Promise<void> {
    logger.debug('MIGRATIONS: Running migrations');

    await this.$printDatabaseVersion();

    // First of all, if the `state` database does not exist, create it so we can track migration version
    if (!await this.$checkIfTableExists('state')) {
      logger.debug('MIGRATIONS: `state` table does not exist. Creating it.');
      try {
        await this.$createMigrationStateTable();
      } catch (e) {
        logger.err('MIGRATIONS: Unable to create `state` table, aborting in 10 seconds. ' + e);
        await Common.sleep$(10000);
        process.exit(-1);
      }
      logger.debug('MIGRATIONS: `state` table initialized.');
    }

    let databaseSchemaVersion = 0;
    try {
      databaseSchemaVersion = await this.$getSchemaVersionFromDatabase();
    } catch (e) {
      logger.err('MIGRATIONS: Unable to get current database migration version, aborting in 10 seconds. ' + e);
      await Common.sleep$(10000);
      process.exit(-1);
    }

    if (databaseSchemaVersion === 0) {
      logger.info('Initializing database (first run, clean install)');
    }

    if (databaseSchemaVersion <= 2) {
      // Disable some spam logs when they're not relevant
      this.uniqueLog(logger.notice, this.blocksTruncatedMessage);
      this.uniqueLog(logger.notice, this.hashratesTruncatedMessage);
    }

    logger.debug('MIGRATIONS: Current state.schema_version ' + databaseSchemaVersion);
    logger.debug('MIGRATIONS: Latest DatabaseMigration.version is ' + DatabaseMigration.currentVersion);
    if (databaseSchemaVersion >= DatabaseMigration.currentVersion) {
      logger.debug('MIGRATIONS: Nothing to do.');
      return;
    }

    // Now, create missing tables. Those queries cannot be wrapped into a transaction unfortunately
    try {
      await this.$createMissingTablesAndIndexes(databaseSchemaVersion);
    } catch (e) {
      logger.err('MIGRATIONS: Unable to create required tables, aborting in 10 seconds. ' + e);
      await Common.sleep$(10000);
      process.exit(-1);
    }

    if (DatabaseMigration.currentVersion > databaseSchemaVersion) {
      try {
        await this.$migrateTableSchemaFromVersion(databaseSchemaVersion);
        if (databaseSchemaVersion === 0) {
          logger.notice(`MIGRATIONS: OK. Database schema has been properly initialized to version ${DatabaseMigration.currentVersion} (latest version)`);
        } else {
          logger.notice(`MIGRATIONS: OK. Database schema have been migrated from version ${databaseSchemaVersion} to ${DatabaseMigration.currentVersion} (latest version)`);
        }
      } catch (e) {
        logger.err('MIGRATIONS: Unable to migrate database, aborting. ' + e);
      }
    }

    return;
  }

  /**
   * Create all missing tables
   */
  private async $createMissingTablesAndIndexes(databaseSchemaVersion: number) {
    await this.$setStatisticsAddedIndexedFlag(databaseSchemaVersion);

    const isBitcoin = ['mainnet', 'testnet', 'signet'].includes(config.MEMPOOL.NETWORK);

    await this.$executeQuery(this.getCreateElementsTableQuery(), await this.$checkIfTableExists('elements_pegs'));
    await this.$executeQuery(this.getCreateStatisticsQuery(), await this.$checkIfTableExists('statistics'));
    if (databaseSchemaVersion < 2 && this.statisticsAddedIndexed === false) {
      await this.$executeQuery(`CREATE INDEX added ON statistics (added);`);
      await this.updateToSchemaVersion(2);
    }
    if (databaseSchemaVersion < 3) {
      await this.$executeQuery(this.getCreatePoolsTableQuery(), await this.$checkIfTableExists('pools'));
      await this.updateToSchemaVersion(3);
    }
    if (databaseSchemaVersion < 4) {
      await this.$executeQuery('DROP table IF EXISTS blocks;');
      await this.$executeQuery(this.getCreateBlocksTableQuery(), await this.$checkIfTableExists('blocks'));
      await this.updateToSchemaVersion(4);
    }
    if (databaseSchemaVersion < 5 && isBitcoin === true) {
      this.uniqueLog(logger.notice, this.blocksTruncatedMessage);
      await this.$executeQuery('TRUNCATE blocks;'); // Need to re-index
      await this.$executeQuery('ALTER TABLE blocks ADD `reward` double unsigned NOT NULL DEFAULT "0"');
      await this.updateToSchemaVersion(5);
    }

    if (databaseSchemaVersion < 6 && isBitcoin === true) {
      this.uniqueLog(logger.notice, this.blocksTruncatedMessage);
      await this.$executeQuery('TRUNCATE blocks;');  // Need to re-index
      // Cleanup original blocks fields type
      await this.$executeQuery('ALTER TABLE blocks MODIFY `height` integer unsigned NOT NULL DEFAULT "0"');
      await this.$executeQuery('ALTER TABLE blocks MODIFY `tx_count` smallint unsigned NOT NULL DEFAULT "0"');
      await this.$executeQuery('ALTER TABLE blocks MODIFY `size` integer unsigned NOT NULL DEFAULT "0"');
      await this.$executeQuery('ALTER TABLE blocks MODIFY `weight` integer unsigned NOT NULL DEFAULT "0"');
      await this.$executeQuery('ALTER TABLE blocks MODIFY `difficulty` double NOT NULL DEFAULT "0"');
      // We also fix the pools.id type so we need to drop/re-create the foreign key
      await this.$executeQuery('ALTER TABLE blocks DROP FOREIGN KEY IF EXISTS `blocks_ibfk_1`');
      await this.$executeQuery('ALTER TABLE pools MODIFY `id` smallint unsigned AUTO_INCREMENT');
      await this.$executeQuery('ALTER TABLE blocks MODIFY `pool_id` smallint unsigned NULL');
      await this.$executeQuery('ALTER TABLE blocks ADD FOREIGN KEY (`pool_id`) REFERENCES `pools` (`id`)');
      // Add new block indexing fields
      await this.$executeQuery('ALTER TABLE blocks ADD `version` integer unsigned NOT NULL DEFAULT "0"');
      await this.$executeQuery('ALTER TABLE blocks ADD `bits` integer unsigned NOT NULL DEFAULT "0"');
      await this.$executeQuery('ALTER TABLE blocks ADD `nonce` bigint unsigned NOT NULL DEFAULT "0"');
      await this.$executeQuery('ALTER TABLE blocks ADD `merkle_root` varchar(65) NOT NULL DEFAULT ""');
      await this.$executeQuery('ALTER TABLE blocks ADD `previous_block_hash` varchar(65) NULL');
      await this.updateToSchemaVersion(6);
    }

    if (databaseSchemaVersion < 7 && isBitcoin === true) {
      await this.$executeQuery('DROP table IF EXISTS hashrates;');
      await this.$executeQuery(this.getCreateDailyStatsTableQuery(), await this.$checkIfTableExists('hashrates'));
      await this.updateToSchemaVersion(7);
    }

    if (databaseSchemaVersion < 8 && isBitcoin === true) {
      this.uniqueLog(logger.notice, this.blocksTruncatedMessage);
      await this.$executeQuery('TRUNCATE hashrates;'); // Need to re-index
      await this.$executeQuery('ALTER TABLE `hashrates` DROP INDEX `PRIMARY`');
      await this.$executeQuery('ALTER TABLE `hashrates` ADD `id` int NOT NULL AUTO_INCREMENT PRIMARY KEY FIRST');
      await this.$executeQuery('ALTER TABLE `hashrates` ADD `share` float NOT NULL DEFAULT "0"');
      await this.$executeQuery('ALTER TABLE `hashrates` ADD `type` enum("daily", "weekly") DEFAULT "daily"');
      await this.updateToSchemaVersion(8);
    }

    if (databaseSchemaVersion < 9 && isBitcoin === true) {
      this.uniqueLog(logger.notice, this.hashratesTruncatedMessage);
      await this.$executeQuery('TRUNCATE hashrates;'); // Need to re-index
      await this.$executeQuery('ALTER TABLE `state` CHANGE `name` `name` varchar(100)');
      await this.$executeQuery('ALTER TABLE `hashrates` ADD UNIQUE `hashrate_timestamp_pool_id` (`hashrate_timestamp`, `pool_id`)');
      await this.updateToSchemaVersion(9);
    }

    if (databaseSchemaVersion < 10 && isBitcoin === true) {
      await this.$executeQuery('ALTER TABLE `blocks` ADD INDEX `blockTimestamp` (`blockTimestamp`)');
      await this.updateToSchemaVersion(10);
    }

    if (databaseSchemaVersion < 11 && isBitcoin === true) {
      this.uniqueLog(logger.notice, this.blocksTruncatedMessage);
      await this.$executeQuery('TRUNCATE blocks;'); // Need to re-index
      await this.$executeQuery(`ALTER TABLE blocks
        ADD avg_fee INT UNSIGNED NULL,
        ADD avg_fee_rate INT UNSIGNED NULL
      `);
      await this.$executeQuery('ALTER TABLE blocks MODIFY `reward` BIGINT UNSIGNED NOT NULL DEFAULT "0"');
      await this.$executeQuery('ALTER TABLE blocks MODIFY `median_fee` INT UNSIGNED NOT NULL DEFAULT "0"');
      await this.$executeQuery('ALTER TABLE blocks MODIFY `fees` INT UNSIGNED NOT NULL DEFAULT "0"');
      await this.updateToSchemaVersion(11);
    }

    if (databaseSchemaVersion < 12 && isBitcoin === true) {
      // No need to re-index because the new data type can contain larger values
      await this.$executeQuery('ALTER TABLE blocks MODIFY `fees` BIGINT UNSIGNED NOT NULL DEFAULT "0"');
      await this.updateToSchemaVersion(12);
    }

    if (databaseSchemaVersion < 13 && isBitcoin === true) {
      await this.$executeQuery('ALTER TABLE blocks MODIFY `difficulty` DOUBLE UNSIGNED NOT NULL DEFAULT "0"');
      await this.$executeQuery('ALTER TABLE blocks MODIFY `median_fee` BIGINT UNSIGNED NOT NULL DEFAULT "0"');
      await this.$executeQuery('ALTER TABLE blocks MODIFY `avg_fee` BIGINT UNSIGNED NOT NULL DEFAULT "0"');
      await this.$executeQuery('ALTER TABLE blocks MODIFY `avg_fee_rate` BIGINT UNSIGNED NOT NULL DEFAULT "0"');
      await this.updateToSchemaVersion(13);
    }

    if (databaseSchemaVersion < 14 && isBitcoin === true) {
      this.uniqueLog(logger.notice, this.hashratesTruncatedMessage);
      await this.$executeQuery('TRUNCATE hashrates;'); // Need to re-index
      await this.$executeQuery('ALTER TABLE `hashrates` DROP FOREIGN KEY `hashrates_ibfk_1`');
      await this.$executeQuery('ALTER TABLE `hashrates` MODIFY `pool_id` SMALLINT UNSIGNED NOT NULL DEFAULT "0"');
      await this.updateToSchemaVersion(14);
    }

    if (databaseSchemaVersion < 16 && isBitcoin === true) {
      this.uniqueLog(logger.notice, this.hashratesTruncatedMessage);
      await this.$executeQuery('TRUNCATE hashrates;'); // Need to re-index because we changed timestamps
      await this.updateToSchemaVersion(16);
    }

    if (databaseSchemaVersion < 17 && isBitcoin === true) {
      await this.$executeQuery('ALTER TABLE `pools` ADD `slug` CHAR(50) NULL');
      await this.updateToSchemaVersion(17);
    }

    if (databaseSchemaVersion < 18 && isBitcoin === true) {
      await this.$executeQuery('ALTER TABLE `blocks` ADD INDEX `hash` (`hash`);');
      await this.updateToSchemaVersion(18);
    }

    if (databaseSchemaVersion < 19) {
      await this.$executeQuery(this.getCreateRatesTableQuery(), await this.$checkIfTableExists('rates'));
      await this.updateToSchemaVersion(19);
    }

    if (databaseSchemaVersion < 20 && isBitcoin === true) {
      await this.$executeQuery(this.getCreateBlocksSummariesTableQuery(), await this.$checkIfTableExists('blocks_summaries'));
      await this.updateToSchemaVersion(20);
    }

    if (databaseSchemaVersion < 21) {
      await this.$executeQuery('DROP TABLE IF EXISTS `rates`');
      await this.$executeQuery(this.getCreatePricesTableQuery(), await this.$checkIfTableExists('prices'));
      await this.updateToSchemaVersion(21);
    }

    if (databaseSchemaVersion < 22 && isBitcoin === true) {
      await this.$executeQuery('DROP TABLE IF EXISTS `difficulty_adjustments`');
      await this.$executeQuery(this.getCreateDifficultyAdjustmentsTableQuery(), await this.$checkIfTableExists('difficulty_adjustments'));
      await this.updateToSchemaVersion(22);
    }

    if (databaseSchemaVersion < 23) {
      await this.$executeQuery('TRUNCATE `prices`');
      await this.$executeQuery('ALTER TABLE `prices` DROP `avg_prices`');
      await this.$executeQuery('ALTER TABLE `prices` ADD `USD` float DEFAULT "0"');
      await this.$executeQuery('ALTER TABLE `prices` ADD `EUR` float DEFAULT "0"');
      await this.$executeQuery('ALTER TABLE `prices` ADD `GBP` float DEFAULT "0"');
      await this.$executeQuery('ALTER TABLE `prices` ADD `CAD` float DEFAULT "0"');
      await this.$executeQuery('ALTER TABLE `prices` ADD `CHF` float DEFAULT "0"');
      await this.$executeQuery('ALTER TABLE `prices` ADD `AUD` float DEFAULT "0"');
      await this.$executeQuery('ALTER TABLE `prices` ADD `JPY` float DEFAULT "0"');
      await this.updateToSchemaVersion(23);
    }

    if (databaseSchemaVersion < 24 && isBitcoin == true) {
      await this.$executeQuery('DROP TABLE IF EXISTS `blocks_audits`');
      await this.$executeQuery(this.getCreateBlocksAuditsTableQuery(), await this.$checkIfTableExists('blocks_audits'));
      await this.updateToSchemaVersion(24);
    }

    if (databaseSchemaVersion < 25 && isBitcoin === true) {
      await this.$executeQuery(this.getCreateLightningStatisticsQuery(), await this.$checkIfTableExists('lightning_stats'));
      await this.$executeQuery(this.getCreateNodesQuery(), await this.$checkIfTableExists('nodes'));
      await this.$executeQuery(this.getCreateChannelsQuery(), await this.$checkIfTableExists('channels'));
      await this.$executeQuery(this.getCreateNodesStatsQuery(), await this.$checkIfTableExists('node_stats'));
      await this.updateToSchemaVersion(25);
    }

    if (databaseSchemaVersion < 26 && isBitcoin === true) {
      if (config.LIGHTNING.ENABLED) {
        this.uniqueLog(logger.notice, `'lightning_stats' table has been truncated.`);
      }
      await this.$executeQuery(`TRUNCATE lightning_stats`);
      await this.$executeQuery('ALTER TABLE `lightning_stats` ADD tor_nodes int(11) NOT NULL DEFAULT "0"');
      await this.$executeQuery('ALTER TABLE `lightning_stats` ADD clearnet_nodes int(11) NOT NULL DEFAULT "0"');
      await this.$executeQuery('ALTER TABLE `lightning_stats` ADD unannounced_nodes int(11) NOT NULL DEFAULT "0"');
      await this.updateToSchemaVersion(26);
    }

    if (databaseSchemaVersion < 27 && isBitcoin === true) {
      await this.$executeQuery('ALTER TABLE `lightning_stats` ADD avg_capacity bigint(20) unsigned NOT NULL DEFAULT "0"');
      await this.$executeQuery('ALTER TABLE `lightning_stats` ADD avg_fee_rate int(11) unsigned NOT NULL DEFAULT "0"');
      await this.$executeQuery('ALTER TABLE `lightning_stats` ADD avg_base_fee_mtokens bigint(20) unsigned NOT NULL DEFAULT "0"');
      await this.$executeQuery('ALTER TABLE `lightning_stats` ADD med_capacity bigint(20) unsigned NOT NULL DEFAULT "0"');
      await this.$executeQuery('ALTER TABLE `lightning_stats` ADD med_fee_rate int(11) unsigned NOT NULL DEFAULT "0"');
      await this.$executeQuery('ALTER TABLE `lightning_stats` ADD med_base_fee_mtokens bigint(20) unsigned NOT NULL DEFAULT "0"');
      await this.updateToSchemaVersion(27);
    }

    if (databaseSchemaVersion < 28 && isBitcoin === true) {
      if (config.LIGHTNING.ENABLED) {
        this.uniqueLog(logger.notice, `'lightning_stats' and 'node_stats' tables have been truncated.`);
      }
      await this.$executeQuery(`TRUNCATE lightning_stats`);
      await this.$executeQuery(`TRUNCATE node_stats`);
      await this.$executeQuery(`ALTER TABLE lightning_stats MODIFY added DATE`);
      await this.updateToSchemaVersion(28);
    }

    if (databaseSchemaVersion < 29 && isBitcoin === true) {
      await this.$executeQuery(this.getCreateGeoNamesTableQuery(), await this.$checkIfTableExists('geo_names'));
      await this.$executeQuery('ALTER TABLE `nodes` ADD as_number int(11) unsigned NULL DEFAULT NULL');
      await this.$executeQuery('ALTER TABLE `nodes` ADD city_id int(11) unsigned NULL DEFAULT NULL');
      await this.$executeQuery('ALTER TABLE `nodes` ADD country_id int(11) unsigned NULL DEFAULT NULL');
      await this.$executeQuery('ALTER TABLE `nodes` ADD accuracy_radius int(11) unsigned NULL DEFAULT NULL');
      await this.$executeQuery('ALTER TABLE `nodes` ADD subdivision_id int(11) unsigned NULL DEFAULT NULL');
      await this.$executeQuery('ALTER TABLE `nodes` ADD longitude double NULL DEFAULT NULL');
      await this.$executeQuery('ALTER TABLE `nodes` ADD latitude double NULL DEFAULT NULL');
      await this.updateToSchemaVersion(29);
    }

    if (databaseSchemaVersion < 30 && isBitcoin === true) {
      await this.$executeQuery('ALTER TABLE `geo_names` CHANGE `type` `type` enum("city","country","division","continent","as_organization") NOT NULL');
      await this.updateToSchemaVersion(30);
    }

    if (databaseSchemaVersion < 31 && isBitcoin == true) { // Link blocks to prices
      await this.$executeQuery('ALTER TABLE `prices` ADD `id` int NULL AUTO_INCREMENT UNIQUE');
      await this.$executeQuery('DROP TABLE IF EXISTS `blocks_prices`');
      await this.$executeQuery(this.getCreateBlocksPricesTableQuery(), await this.$checkIfTableExists('blocks_prices'));
      await this.updateToSchemaVersion(31);
    }

    if (databaseSchemaVersion < 32 && isBitcoin == true) {
      await this.$executeQuery('ALTER TABLE `blocks_summaries` ADD `template` JSON DEFAULT "[]"');
      await this.updateToSchemaVersion(32);
    }

    if (databaseSchemaVersion < 33 && isBitcoin == true) {
      await this.$executeQuery('ALTER TABLE `geo_names` CHANGE `type` `type` enum("city","country","division","continent","as_organization", "country_iso_code") NOT NULL');
      await this.updateToSchemaVersion(33);
    }

    if (databaseSchemaVersion < 34 && isBitcoin == true) {
      await this.$executeQuery('ALTER TABLE `lightning_stats` ADD clearnet_tor_nodes int(11) NOT NULL DEFAULT "0"');
      await this.updateToSchemaVersion(34);
    }

    if (databaseSchemaVersion < 35 && isBitcoin == true) {
      await this.$executeQuery('DELETE from `lightning_stats` WHERE added > "2021-09-19"');
      await this.$executeQuery('ALTER TABLE `lightning_stats` ADD CONSTRAINT added_unique UNIQUE (added);');
      await this.updateToSchemaVersion(35);
    }

    if (databaseSchemaVersion < 36 && isBitcoin == true) {
      await this.$executeQuery('ALTER TABLE `nodes` ADD status TINYINT NOT NULL DEFAULT "1"');
      await this.updateToSchemaVersion(36);
    }

    if (databaseSchemaVersion < 37 && isBitcoin == true) {
      await this.$executeQuery(this.getCreateLNNodesSocketsTableQuery(), await this.$checkIfTableExists('nodes_sockets'));
      await this.updateToSchemaVersion(37);
    }

    if (databaseSchemaVersion < 38 && isBitcoin == true) {
      if (config.LIGHTNING.ENABLED) {
        this.uniqueLog(logger.notice, `'lightning_stats' and 'node_stats' tables have been truncated.`);
      }
      await this.$executeQuery(`TRUNCATE lightning_stats`);
      await this.$executeQuery(`TRUNCATE node_stats`);
      await this.$executeQuery('ALTER TABLE `lightning_stats` CHANGE `added` `added` timestamp NULL');
      await this.$executeQuery('ALTER TABLE `node_stats` CHANGE `added` `added` timestamp NULL');
      await this.updateToSchemaVersion(38);
    }

    if (databaseSchemaVersion < 39 && isBitcoin === true) {
      await this.$executeQuery('ALTER TABLE `nodes` ADD alias_search TEXT NULL DEFAULT NULL AFTER `alias`');
      await this.$executeQuery('ALTER TABLE nodes ADD FULLTEXT(alias_search)');
      await this.updateToSchemaVersion(39);
    }

    if (databaseSchemaVersion < 40 && isBitcoin === true) {
      await this.$executeQuery('ALTER TABLE `nodes` ADD capacity bigint(20) unsigned DEFAULT NULL');
      await this.$executeQuery('ALTER TABLE `nodes` ADD channels int(11) unsigned DEFAULT NULL');
      await this.$executeQuery('ALTER TABLE `nodes` ADD INDEX `capacity` (`capacity`);');
      await this.updateToSchemaVersion(40);
    }

    if (databaseSchemaVersion < 41 && isBitcoin === true) {
      await this.$executeQuery('UPDATE channels SET closing_reason = NULL WHERE closing_reason = 1');
      await this.updateToSchemaVersion(41);
    }

    if (databaseSchemaVersion < 42 && isBitcoin === true) {
      await this.$executeQuery('ALTER TABLE `channels` ADD closing_resolved tinyint(1) DEFAULT 0');
      await this.updateToSchemaVersion(42);
    }

    if (databaseSchemaVersion < 43 && isBitcoin === true) {
      await this.$executeQuery(this.getCreateLNNodeRecordsTableQuery(), await this.$checkIfTableExists('nodes_records'));
      await this.updateToSchemaVersion(43);
    }

    if (databaseSchemaVersion < 44 && isBitcoin === true) {
      await this.$executeQuery('UPDATE blocks_summaries SET template = NULL');
      await this.updateToSchemaVersion(44);
    }

    if (databaseSchemaVersion < 45 && isBitcoin === true) {
      await this.$executeQuery('ALTER TABLE `blocks_audits` ADD fresh_txs JSON DEFAULT "[]"');
      await this.updateToSchemaVersion(45);
    }

    if (databaseSchemaVersion < 46) {
      await this.$executeQuery(`ALTER TABLE blocks MODIFY blockTimestamp timestamp NOT NULL DEFAULT 0`);
      await this.updateToSchemaVersion(46);
    }

    if (databaseSchemaVersion < 47) {
      await this.$executeQuery('ALTER TABLE `blocks` ADD cpfp_indexed tinyint(1) DEFAULT 0');
      await this.$executeQuery(this.getCreateCPFPTableQuery(), await this.$checkIfTableExists('cpfp_clusters'));
      await this.$executeQuery(this.getCreateTransactionsTableQuery(), await this.$checkIfTableExists('transactions'));
      await this.updateToSchemaVersion(47);
    }

    if (databaseSchemaVersion < 48 && isBitcoin === true) {
      await this.$executeQuery('ALTER TABLE `channels` ADD source_checked tinyint(1) DEFAULT 0');
      await this.$executeQuery('ALTER TABLE `channels` ADD closing_fee bigint(20) unsigned DEFAULT 0');
      await this.$executeQuery('ALTER TABLE `channels` ADD node1_funding_balance bigint(20) unsigned DEFAULT 0');
      await this.$executeQuery('ALTER TABLE `channels` ADD node2_funding_balance bigint(20) unsigned DEFAULT 0');
      await this.$executeQuery('ALTER TABLE `channels` ADD node1_closing_balance bigint(20) unsigned DEFAULT 0');
      await this.$executeQuery('ALTER TABLE `channels` ADD node2_closing_balance bigint(20) unsigned DEFAULT 0');
      await this.$executeQuery('ALTER TABLE `channels` ADD funding_ratio float unsigned DEFAULT NULL');
      await this.$executeQuery('ALTER TABLE `channels` ADD closed_by varchar(66) DEFAULT NULL');
      await this.$executeQuery('ALTER TABLE `channels` ADD single_funded tinyint(1) DEFAULT 0');
      await this.$executeQuery('ALTER TABLE `channels` ADD outputs JSON DEFAULT "[]"');
      await this.updateToSchemaVersion(48);
    }

    if (databaseSchemaVersion < 49 && isBitcoin === true) {
      await this.$executeQuery('TRUNCATE TABLE `blocks_audits`');
      await this.updateToSchemaVersion(49);
    }

    if (databaseSchemaVersion < 50) {
      await this.$executeQuery('ALTER TABLE `blocks` DROP COLUMN `cpfp_indexed`');
      await this.updateToSchemaVersion(50);
    }

    if (databaseSchemaVersion < 51) {
      await this.$executeQuery('ALTER TABLE `cpfp_clusters` ADD INDEX `height` (`height`)');
      await this.updateToSchemaVersion(51);
    }

    if (databaseSchemaVersion < 52) {
      await this.$executeQuery(this.getCreateCompactCPFPTableQuery(), await this.$checkIfTableExists('compact_cpfp_clusters'));
      await this.$executeQuery(this.getCreateCompactTransactionsTableQuery(), await this.$checkIfTableExists('compact_transactions'));
      try {
        await this.$convertCompactCpfpTables();
        await this.$executeQuery('DROP TABLE IF EXISTS `transactions`');
        await this.$executeQuery('DROP TABLE IF EXISTS `cpfp_clusters`');
        await this.updateToSchemaVersion(52);
      } catch (e) {
        logger.warn('' + (e instanceof Error ? e.message : e));
      }
    }

    if (databaseSchemaVersion < 53) {
      await this.$executeQuery('ALTER TABLE statistics MODIFY mempool_byte_weight bigint(20) UNSIGNED NOT NULL');
      await this.updateToSchemaVersion(53);
    }

    if (databaseSchemaVersion < 54) {
      this.uniqueLog(logger.notice, `'prices' table has been truncated`);
      await this.$executeQuery(`TRUNCATE prices`);
      if (isBitcoin === true) {
        this.uniqueLog(logger.notice, `'blocks_prices' table has been truncated`);
        await this.$executeQuery(`TRUNCATE blocks_prices`);
      }
      await this.updateToSchemaVersion(54);
    }

    if (databaseSchemaVersion < 55) {
      await this.$executeQuery(this.getAdditionalBlocksDataQuery());
      this.uniqueLog(logger.notice, this.blocksTruncatedMessage);
      await this.$executeQuery('TRUNCATE blocks;'); // Need to re-index
      await this.updateToSchemaVersion(55);
    }

    if (databaseSchemaVersion < 56) {
      await this.$executeQuery('ALTER TABLE pools ADD unique_id int NOT NULL DEFAULT -1');
      await this.$executeQuery('TRUNCATE TABLE `blocks`');
      this.uniqueLog(logger.notice, this.blocksTruncatedMessage);
      await this.$executeQuery('DELETE FROM `pools`');
      await this.$executeQuery('ALTER TABLE pools AUTO_INCREMENT = 1');
      await this.$executeQuery(`UPDATE state SET string = NULL WHERE name = 'pools_json_sha'`);
      this.uniqueLog(logger.notice, '`pools` table has been truncated`');
      await this.updateToSchemaVersion(56);
    }

    if (databaseSchemaVersion < 57 && isBitcoin === true) {
      await this.$executeQuery(`ALTER TABLE nodes MODIFY updated_at datetime NULL`);
      await this.updateToSchemaVersion(57);
    }

    if (databaseSchemaVersion < 58) {
      // We only run some migration queries for this version
      await this.updateToSchemaVersion(58);
    }

    if (databaseSchemaVersion < 59 && (config.MEMPOOL.NETWORK === 'signet' || config.MEMPOOL.NETWORK === 'testnet')) {
      // https://github.com/mempool/mempool/issues/3360
      await this.$executeQuery(`TRUNCATE prices`);
    }

    if (databaseSchemaVersion < 60 && isBitcoin === true) {
      await this.$executeQuery('ALTER TABLE `blocks_audits` ADD sigop_txs JSON DEFAULT "[]"');
      await this.updateToSchemaVersion(60);
    }

    if (databaseSchemaVersion < 61 && isBitcoin === true) {
      // Break block templates into their own table
      if (! await this.$checkIfTableExists('blocks_templates')) {
        await this.$executeQuery('CREATE TABLE blocks_templates AS SELECT id, template FROM blocks_summaries WHERE template != "[]"');
      }
      await this.$executeQuery('ALTER TABLE blocks_templates MODIFY template JSON DEFAULT "[]"');
      await this.$executeQuery('ALTER TABLE blocks_templates ADD PRIMARY KEY (id)');
      await this.$executeQuery('ALTER TABLE blocks_summaries DROP COLUMN template');
      await this.updateToSchemaVersion(61);
    }

    if (databaseSchemaVersion < 62 && isBitcoin === true) {
      await this.$executeQuery('ALTER TABLE `blocks_audits` ADD expected_fees BIGINT UNSIGNED DEFAULT NULL');
      await this.$executeQuery('ALTER TABLE `blocks_audits` ADD expected_weight BIGINT UNSIGNED DEFAULT NULL');
      await this.updateToSchemaVersion(62);
    }

    if (databaseSchemaVersion < 63 && isBitcoin === true) {
      await this.$executeQuery('ALTER TABLE `blocks_audits` ADD fullrbf_txs JSON DEFAULT "[]"');
      await this.updateToSchemaVersion(63);
    }

    if (databaseSchemaVersion < 64 && isBitcoin === true) {
      await this.$executeQuery('ALTER TABLE `nodes` ADD features text NULL');
      await this.updateToSchemaVersion(64);
    }

    if (databaseSchemaVersion < 65 && isBitcoin === true) {
      await this.$executeQuery('ALTER TABLE `blocks_audits` ADD accelerated_txs JSON DEFAULT "[]"');
      await this.updateToSchemaVersion(65);
    }

    if (databaseSchemaVersion < 66) {
      await this.$executeQuery('ALTER TABLE `statistics` ADD min_fee FLOAT UNSIGNED DEFAULT NULL');
      await this.updateToSchemaVersion(66);
    }

    if (databaseSchemaVersion < 67  && isBitcoin === true) {
      await this.$executeQuery('ALTER TABLE `blocks_summaries` ADD version INT NOT NULL DEFAULT 0');
      await this.$executeQuery('ALTER TABLE `blocks_summaries` ADD INDEX `version` (`version`)');
      await this.$executeQuery('ALTER TABLE `blocks_templates` ADD version INT NOT NULL DEFAULT 0');
      await this.$executeQuery('ALTER TABLE `blocks_templates` ADD INDEX `version` (`version`)');
      await this.updateToSchemaVersion(67);
    }
    
    if (databaseSchemaVersion < 68 && config.MEMPOOL.NETWORK === "liquid") {
      await this.$executeQuery('TRUNCATE TABLE elements_pegs');
      await this.$executeQuery('ALTER TABLE elements_pegs ADD PRIMARY KEY (txid, txindex);');
      await this.$executeQuery(`UPDATE state SET number = 0 WHERE name = 'last_elements_block';`);
      // Create the federation_addresses table and add the two Liquid Federation change addresses in
      await this.$executeQuery(this.getCreateFederationAddressesTableQuery(), await this.$checkIfTableExists('federation_addresses'));
      await this.$executeQuery(`INSERT INTO federation_addresses (bitcoinaddress) VALUES ('bc1qxvay4an52gcghxq5lavact7r6qe9l4laedsazz8fj2ee2cy47tlqff4aj4')`); // Federation change address
      await this.$executeQuery(`INSERT INTO federation_addresses (bitcoinaddress) VALUES ('3EiAcrzq1cELXScc98KeCswGWZaPGceT1d')`); // Federation change address
      // Create the federation_txos table that uses the federation_addresses table as a foreign key
      await this.$executeQuery(this.getCreateFederationTxosTableQuery(), await this.$checkIfTableExists('federation_txos'));
      await this.$executeQuery(`INSERT INTO state VALUES('last_bitcoin_block_audit', 0, NULL);`);
      await this.updateToSchemaVersion(68);
    }

    if (databaseSchemaVersion < 69 && config.MEMPOOL.NETWORK === 'mainnet') {
      await this.$executeQuery(this.getCreateAccelerationsTableQuery(), await this.$checkIfTableExists('accelerations'));
      await this.updateToSchemaVersion(69);
    }

    if (databaseSchemaVersion < 70 && config.MEMPOOL.NETWORK === 'mainnet') {
      await this.$executeQuery('ALTER TABLE accelerations MODIFY COLUMN added DATETIME;');
      await this.updateToSchemaVersion(70);
    }

    if (databaseSchemaVersion < 71 && config.MEMPOOL.NETWORK === 'liquid') {
      await this.$executeQuery('TRUNCATE TABLE elements_pegs');
      await this.$executeQuery('TRUNCATE TABLE federation_txos');
      await this.$executeQuery('SET FOREIGN_KEY_CHECKS = 0');
      await this.$executeQuery('TRUNCATE TABLE federation_addresses');
      await this.$executeQuery('SET FOREIGN_KEY_CHECKS = 1');
      await this.$executeQuery(`INSERT INTO federation_addresses (bitcoinaddress) VALUES ('bc1qxvay4an52gcghxq5lavact7r6qe9l4laedsazz8fj2ee2cy47tlqff4aj4')`); // Federation change address
      await this.$executeQuery(`INSERT INTO federation_addresses (bitcoinaddress) VALUES ('3EiAcrzq1cELXScc98KeCswGWZaPGceT1d')`); // Federation change address
      await this.$executeQuery(`UPDATE state SET number = 0 WHERE name = 'last_elements_block';`);
      await this.$executeQuery(`UPDATE state SET number = 0 WHERE name = 'last_bitcoin_block_audit';`);
      await this.$executeQuery('ALTER TABLE `federation_txos` ADD timelock INT NOT NULL DEFAULT 0');
      await this.$executeQuery('ALTER TABLE `federation_txos` ADD expiredAt INT NOT NULL DEFAULT 0');
      await this.$executeQuery('ALTER TABLE `federation_txos` ADD emergencyKey TINYINT NOT NULL DEFAULT 0');
      await this.updateToSchemaVersion(71);
    }

    if (databaseSchemaVersion < 72 && isBitcoin === true) {
      // reindex Goggles flags for mined block templates above height 832000
      await this.$executeQuery('UPDATE blocks_summaries SET version = 0 WHERE height >= 832000;');
      await this.updateToSchemaVersion(72);
    }

    if (databaseSchemaVersion < 73 && config.MEMPOOL.NETWORK === 'mainnet') {
      // Clear bad data
      await this.$executeQuery(`TRUNCATE accelerations`);
      this.uniqueLog(logger.notice, `'accelerations' table has been truncated`);
      await this.updateToSchemaVersion(73);
    }

    if (databaseSchemaVersion < 74 && config.MEMPOOL.NETWORK === 'mainnet') {
      await this.$executeQuery(`INSERT INTO state(name, number) VALUE ('last_acceleration_block', 0);`);
      await this.updateToSchemaVersion(74);
    }

    if (databaseSchemaVersion < 75) {
      await this.$executeQuery('ALTER TABLE `prices` ADD `BGN` float DEFAULT "-1"');
      await this.$executeQuery('ALTER TABLE `prices` ADD `BRL` float DEFAULT "-1"');
      await this.$executeQuery('ALTER TABLE `prices` ADD `CNY` float DEFAULT "-1"');
      await this.$executeQuery('ALTER TABLE `prices` ADD `CZK` float DEFAULT "-1"');
      await this.$executeQuery('ALTER TABLE `prices` ADD `DKK` float DEFAULT "-1"');
      await this.$executeQuery('ALTER TABLE `prices` ADD `HKD` float DEFAULT "-1"');
      await this.$executeQuery('ALTER TABLE `prices` ADD `HRK` float DEFAULT "-1"');
      await this.$executeQuery('ALTER TABLE `prices` ADD `HUF` float DEFAULT "-1"');
      await this.$executeQuery('ALTER TABLE `prices` ADD `IDR` float DEFAULT "-1"');
      await this.$executeQuery('ALTER TABLE `prices` ADD `ILS` float DEFAULT "-1"');
      await this.$executeQuery('ALTER TABLE `prices` ADD `INR` float DEFAULT "-1"');
      await this.$executeQuery('ALTER TABLE `prices` ADD `ISK` float DEFAULT "-1"');
      await this.$executeQuery('ALTER TABLE `prices` ADD `KRW` float DEFAULT "-1"');
      await this.$executeQuery('ALTER TABLE `prices` ADD `MXN` float DEFAULT "-1"');
      await this.$executeQuery('ALTER TABLE `prices` ADD `MYR` float DEFAULT "-1"');
      await this.$executeQuery('ALTER TABLE `prices` ADD `NOK` float DEFAULT "-1"');
      await this.$executeQuery('ALTER TABLE `prices` ADD `NZD` float DEFAULT "-1"');
      await this.$executeQuery('ALTER TABLE `prices` ADD `PHP` float DEFAULT "-1"');
      await this.$executeQuery('ALTER TABLE `prices` ADD `PLN` float DEFAULT "-1"');
      await this.$executeQuery('ALTER TABLE `prices` ADD `RON` float DEFAULT "-1"');
      await this.$executeQuery('ALTER TABLE `prices` ADD `RUB` float DEFAULT "-1"');
      await this.$executeQuery('ALTER TABLE `prices` ADD `SEK` float DEFAULT "-1"');
      await this.$executeQuery('ALTER TABLE `prices` ADD `SGD` float DEFAULT "-1"');
      await this.$executeQuery('ALTER TABLE `prices` ADD `THB` float DEFAULT "-1"');
      await this.$executeQuery('ALTER TABLE `prices` ADD `TRY` float DEFAULT "-1"');
      await this.$executeQuery('ALTER TABLE `prices` ADD `ZAR` float DEFAULT "-1"');

      if (isBitcoin === true) {
        await this.$executeQuery('TRUNCATE hashrates');
        await this.$executeQuery('TRUNCATE difficulty_adjustments');
        await this.$executeQuery(`UPDATE state SET string = NULL WHERE name = 'pools_json_sha'`);
      }

      await this.updateToSchemaVersion(75);
    }

    if (databaseSchemaVersion < 76 && isBitcoin === true) {
      await this.$executeQuery('ALTER TABLE `blocks_audits` ADD prioritized_txs JSON DEFAULT "[]"');
      await this.updateToSchemaVersion(76);
    }

    if (databaseSchemaVersion < 77 && config.MEMPOOL.NETWORK === 'mainnet') {
      await this.$executeQuery('ALTER TABLE `accelerations` ADD requested datetime DEFAULT NULL');
      await this.updateToSchemaVersion(77);
    }

    if (databaseSchemaVersion < 78) {
      await this.$executeQuery('ALTER TABLE `prices` CHANGE `time` `time` datetime NOT NULL');
      await this.updateToSchemaVersion(78);
    }

    if (databaseSchemaVersion < 79 && config.MEMPOOL.NETWORK === 'mainnet') {
      // Clear bad data
      await this.$executeQuery(`TRUNCATE accelerations`);
      this.uniqueLog(logger.notice, `'accelerations' table has been truncated`);
      await this.$executeQuery(`
        UPDATE state
        SET number = 0
        WHERE name = 'last_acceleration_block'
      `);
      await this.updateToSchemaVersion(79);
    }

    if (databaseSchemaVersion < 80) {
      await this.$executeQuery('ALTER TABLE `blocks` ADD coinbase_addresses JSON DEFAULT NULL');
      await this.updateToSchemaVersion(80);
    }

    if (databaseSchemaVersion < 81 && isBitcoin === true) {
      await this.$executeQuery('ALTER TABLE `blocks_audits` ADD version INT NOT NULL DEFAULT 0');
      await this.$executeQuery('ALTER TABLE `blocks_audits` ADD INDEX `version` (`version`)');
      await this.$executeQuery('ALTER TABLE `blocks_audits` ADD unseen_txs JSON DEFAULT "[]"');
      await this.updateToSchemaVersion(81);
    }

    if (databaseSchemaVersion < 82 && isBitcoin === true && config.MEMPOOL.NETWORK === 'mainnet') {
      await this.$fixBadV1AuditBlocks();
      await this.updateToSchemaVersion(82);
    }

    if (databaseSchemaVersion < 83 && isBitcoin === true) {
      await this.$executeQuery('ALTER TABLE `blocks` ADD first_seen datetime(6) DEFAULT NULL');
      await this.updateToSchemaVersion(83);
    }

    // add new pools indexes
    if (databaseSchemaVersion < 84 && isBitcoin === true) {
      await this.$executeQuery(`
        ALTER TABLE \`pools\`
          ADD INDEX \`slug\` (\`slug\`),
          ADD INDEX \`unique_id\` (\`unique_id\`)
      `);
      await this.updateToSchemaVersion(84);
    }

    // lightning channels indexes
    if (databaseSchemaVersion < 85 && isBitcoin === true) {
      await this.$executeQuery(`
        ALTER TABLE \`channels\`
          ADD INDEX \`created\` (\`created\`),
          ADD INDEX \`capacity\` (\`capacity\`),
          ADD INDEX \`closing_reason\` (\`closing_reason\`),
          ADD INDEX \`closing_resolved\` (\`closing_resolved\`)
      `);
      await this.updateToSchemaVersion(85);
    }

    // lightning nodes indexes
    if (databaseSchemaVersion < 86 && isBitcoin === true) {
      await this.$executeQuery(`
        ALTER TABLE \`nodes\`
          ADD INDEX \`status\` (\`status\`),
          ADD INDEX \`channels\` (\`channels\`),
          ADD INDEX \`country_id\` (\`country_id\`),
          ADD INDEX \`as_number\` (\`as_number\`),
          ADD INDEX \`first_seen\` (\`first_seen\`)
      `);
      await this.updateToSchemaVersion(86);
    }

    // lightning node sockets indexes
    if (databaseSchemaVersion < 87 && isBitcoin === true) {
      await this.$executeQuery('ALTER TABLE `nodes_sockets` ADD INDEX `type` (`type`)');
      await this.updateToSchemaVersion(87);
    }

    // lightning stats indexes
    if (databaseSchemaVersion < 88 && isBitcoin === true) {
      await this.$executeQuery('ALTER TABLE `lightning_stats` ADD INDEX `added` (`added`)');
      await this.updateToSchemaVersion(88);
    }

    // geo names indexes
    if (databaseSchemaVersion < 89 && isBitcoin === true) {
      await this.$executeQuery('ALTER TABLE `geo_names` ADD INDEX `names` (`names`)');
      await this.updateToSchemaVersion(89);
    }

    // hashrates indexes
    if (databaseSchemaVersion < 90 && isBitcoin === true) {
      await this.$executeQuery('ALTER TABLE `hashrates` ADD INDEX `type` (`type`)');
      await this.updateToSchemaVersion(90);
    }

    // block audits indexes
    if (databaseSchemaVersion < 91 && isBitcoin === true) {
      await this.$executeQuery('ALTER TABLE `blocks_audits` ADD INDEX `time` (`time`)');
      await this.updateToSchemaVersion(91);
    }

<<<<<<< HEAD
    // blocks pools-v2.json hash
    if (databaseSchemaVersion < 92) {
      await this.$executeQuery('ALTER TABLE `blocks` ADD definition_hash varchar(255) NOT NULL DEFAULT "5f32a67401929169f225f5db43c9efa795d1b159"');
      await this.$executeQuery('ALTER TABLE `blocks` ADD INDEX `definition_hash` (`definition_hash`)');
      await this.updateToSchemaVersion(92);
    }
=======
    // elements_pegs indexes
    if (databaseSchemaVersion < 92 && config.MEMPOOL.NETWORK === 'liquid') {
      await this.$executeQuery(`
        ALTER TABLE \`elements_pegs\`
          ADD INDEX \`block\` (\`block\`),
          ADD INDEX \`datetime\` (\`datetime\`),
          ADD INDEX \`amount\` (\`amount\`),
          ADD INDEX \`bitcoinaddress\` (\`bitcoinaddress\`),
          ADD INDEX \`bitcointxid\` (\`bitcointxid\`)
      `);
      await this.updateToSchemaVersion(92);
    }

    // federation_txos indexes
    if (databaseSchemaVersion < 93 && config.MEMPOOL.NETWORK === 'liquid') {
      await this.$executeQuery(`
        ALTER TABLE \`federation_txos\`
          ADD INDEX \`unspent\` (\`unspent\`),
          ADD INDEX \`lastblockupdate\` (\`lastblockupdate\`),
          ADD INDEX \`blocktime\` (\`blocktime\`),
          ADD INDEX \`emergencyKey\` (\`emergencyKey\`),
          ADD INDEX \`expiredAt\` (\`expiredAt\`)
      `);
      await this.updateToSchemaVersion(93);
    }

    // Unify database schema for all mempool netwoks
    // versions above 94 should not use network-specific flags
    if (databaseSchemaVersion < 94) {

      if (!isBitcoin) {
        // Apply all the bitcoin specific migrations to non-bitcoin networks: liquid, liquidtestnet and testnet4 (!)
        // Version 5
        await this.$executeQuery('ALTER TABLE blocks ADD `reward` double unsigned NOT NULL DEFAULT "0"');

        // Version 6
        await this.$executeQuery('ALTER TABLE blocks MODIFY `height` integer unsigned NOT NULL DEFAULT "0"');
        await this.$executeQuery('ALTER TABLE blocks MODIFY `tx_count` smallint unsigned NOT NULL DEFAULT "0"');
        await this.$executeQuery('ALTER TABLE blocks MODIFY `size` integer unsigned NOT NULL DEFAULT "0"');
        await this.$executeQuery('ALTER TABLE blocks MODIFY `weight` integer unsigned NOT NULL DEFAULT "0"');
        await this.$executeQuery('ALTER TABLE blocks MODIFY `difficulty` double NOT NULL DEFAULT "0"');
        await this.$executeQuery('ALTER TABLE blocks DROP FOREIGN KEY IF EXISTS `blocks_ibfk_1`');
        await this.$executeQuery('ALTER TABLE pools MODIFY `id` smallint unsigned AUTO_INCREMENT');
        await this.$executeQuery('ALTER TABLE blocks MODIFY `pool_id` smallint unsigned NULL');
        await this.$executeQuery('ALTER TABLE blocks ADD FOREIGN KEY (`pool_id`) REFERENCES `pools` (`id`)');
        await this.$executeQuery('ALTER TABLE blocks ADD `version` integer unsigned NOT NULL DEFAULT "0"');
        await this.$executeQuery('ALTER TABLE blocks ADD `bits` integer unsigned NOT NULL DEFAULT "0"');
        await this.$executeQuery('ALTER TABLE blocks ADD `nonce` bigint unsigned NOT NULL DEFAULT "0"');
        await this.$executeQuery('ALTER TABLE blocks ADD `merkle_root` varchar(65) NOT NULL DEFAULT ""');
        await this.$executeQuery('ALTER TABLE blocks ADD `previous_block_hash` varchar(65) NULL');

        // Version 7
        await this.$executeQuery('DROP table IF EXISTS hashrates;');
        await this.$executeQuery(this.getCreateDailyStatsTableQuery(), await this.$checkIfTableExists('hashrates'));

        // Version 8
        await this.$executeQuery('ALTER TABLE `hashrates` DROP INDEX `PRIMARY`');
        await this.$executeQuery('ALTER TABLE `hashrates` ADD `id` int NOT NULL AUTO_INCREMENT PRIMARY KEY FIRST');
        await this.$executeQuery('ALTER TABLE `hashrates` ADD `share` float NOT NULL DEFAULT "0"');
        await this.$executeQuery('ALTER TABLE `hashrates` ADD `type` enum("daily", "weekly") DEFAULT "daily"');

        // Version 9
        await this.$executeQuery('ALTER TABLE `state` CHANGE `name` `name` varchar(100)');
        await this.$executeQuery('ALTER TABLE `hashrates` ADD UNIQUE `hashrate_timestamp_pool_id` (`hashrate_timestamp`, `pool_id`)');

        // Version 10
        await this.$executeQuery('ALTER TABLE `blocks` ADD INDEX `blockTimestamp` (`blockTimestamp`)');

        // Version 11
        await this.$executeQuery(`ALTER TABLE blocks
          ADD avg_fee INT UNSIGNED NULL,
          ADD avg_fee_rate INT UNSIGNED NULL
        `);
        await this.$executeQuery('ALTER TABLE blocks MODIFY `reward` BIGINT UNSIGNED NOT NULL DEFAULT "0"');
        await this.$executeQuery('ALTER TABLE blocks MODIFY `median_fee` INT UNSIGNED NOT NULL DEFAULT "0"');
        await this.$executeQuery('ALTER TABLE blocks MODIFY `fees` INT UNSIGNED NOT NULL DEFAULT "0"');

        // Version 12
        await this.$executeQuery('ALTER TABLE blocks MODIFY `fees` BIGINT UNSIGNED NOT NULL DEFAULT "0"');

        // Version 13
        await this.$executeQuery('ALTER TABLE blocks MODIFY `difficulty` DOUBLE UNSIGNED NOT NULL DEFAULT "0"');
        await this.$executeQuery('ALTER TABLE blocks MODIFY `median_fee` BIGINT UNSIGNED NOT NULL DEFAULT "0"');
        await this.$executeQuery('ALTER TABLE blocks MODIFY `avg_fee` BIGINT UNSIGNED NOT NULL DEFAULT "0"');
        await this.$executeQuery('ALTER TABLE blocks MODIFY `avg_fee_rate` BIGINT UNSIGNED NOT NULL DEFAULT "0"');

        // Version 14
        await this.$executeQuery('ALTER TABLE `hashrates` DROP FOREIGN KEY `hashrates_ibfk_1`');
        await this.$executeQuery('ALTER TABLE `hashrates` MODIFY `pool_id` SMALLINT UNSIGNED NOT NULL DEFAULT "0"');

        // Version 17
        await this.$executeQuery('ALTER TABLE `pools` ADD `slug` CHAR(50) NULL');

        // Version 18
        await this.$executeQuery('ALTER TABLE `blocks` ADD INDEX `hash` (`hash`);');

        // Version 20
        await this.$executeQuery(this.getCreateBlocksSummariesTableQuery(), await this.$checkIfTableExists('blocks_summaries'));

        // Version 22
        await this.$executeQuery('DROP TABLE IF EXISTS `difficulty_adjustments`');
        await this.$executeQuery(this.getCreateDifficultyAdjustmentsTableQuery(), await this.$checkIfTableExists('difficulty_adjustments'));

        // Version 24
        await this.$executeQuery('DROP TABLE IF EXISTS `blocks_audits`');
        await this.$executeQuery(this.getCreateBlocksAuditsTableQuery(), await this.$checkIfTableExists('blocks_audits'));

        // Version 25
        await this.$executeQuery(this.getCreateLightningStatisticsQuery(), await this.$checkIfTableExists('lightning_stats'));
        await this.$executeQuery(this.getCreateNodesQuery(), await this.$checkIfTableExists('nodes'));
        await this.$executeQuery(this.getCreateChannelsQuery(), await this.$checkIfTableExists('channels'));
        await this.$executeQuery(this.getCreateNodesStatsQuery(), await this.$checkIfTableExists('node_stats'));

        // Version 26
        await this.$executeQuery('ALTER TABLE `lightning_stats` ADD tor_nodes int(11) NOT NULL DEFAULT "0"');
        await this.$executeQuery('ALTER TABLE `lightning_stats` ADD clearnet_nodes int(11) NOT NULL DEFAULT "0"');
        await this.$executeQuery('ALTER TABLE `lightning_stats` ADD unannounced_nodes int(11) NOT NULL DEFAULT "0"');

        // Version 27
        await this.$executeQuery('ALTER TABLE `lightning_stats` ADD avg_capacity bigint(20) unsigned NOT NULL DEFAULT "0"');
        await this.$executeQuery('ALTER TABLE `lightning_stats` ADD avg_fee_rate int(11) unsigned NOT NULL DEFAULT "0"');
        await this.$executeQuery('ALTER TABLE `lightning_stats` ADD avg_base_fee_mtokens bigint(20) unsigned NOT NULL DEFAULT "0"');
        await this.$executeQuery('ALTER TABLE `lightning_stats` ADD med_capacity bigint(20) unsigned NOT NULL DEFAULT "0"');
        await this.$executeQuery('ALTER TABLE `lightning_stats` ADD med_fee_rate int(11) unsigned NOT NULL DEFAULT "0"');
        await this.$executeQuery('ALTER TABLE `lightning_stats` ADD med_base_fee_mtokens bigint(20) unsigned NOT NULL DEFAULT "0"');

        // Version 28
        await this.$executeQuery(`ALTER TABLE lightning_stats MODIFY added DATE`);

        // Version 29
        await this.$executeQuery(this.getCreateGeoNamesTableQuery(), await this.$checkIfTableExists('geo_names'));
        await this.$executeQuery('ALTER TABLE `nodes` ADD as_number int(11) unsigned NULL DEFAULT NULL');
        await this.$executeQuery('ALTER TABLE `nodes` ADD city_id int(11) unsigned NULL DEFAULT NULL');
        await this.$executeQuery('ALTER TABLE `nodes` ADD country_id int(11) unsigned NULL DEFAULT NULL');
        await this.$executeQuery('ALTER TABLE `nodes` ADD accuracy_radius int(11) unsigned NULL DEFAULT NULL');
        await this.$executeQuery('ALTER TABLE `nodes` ADD subdivision_id int(11) unsigned NULL DEFAULT NULL');
        await this.$executeQuery('ALTER TABLE `nodes` ADD longitude double NULL DEFAULT NULL');
        await this.$executeQuery('ALTER TABLE `nodes` ADD latitude double NULL DEFAULT NULL');

        // Version 30
        await this.$executeQuery('ALTER TABLE `geo_names` CHANGE `type` `type` enum("city","country","division","continent","as_organization") NOT NULL');

        // Version 31
        await this.$executeQuery('ALTER TABLE `prices` ADD `id` int NULL AUTO_INCREMENT UNIQUE');
        await this.$executeQuery('DROP TABLE IF EXISTS `blocks_prices`');
        await this.$executeQuery(this.getCreateBlocksPricesTableQuery(), await this.$checkIfTableExists('blocks_prices'));

        // Version 32
        await this.$executeQuery('ALTER TABLE `blocks_summaries` ADD `template` JSON DEFAULT "[]"');

        // Version 33
        await this.$executeQuery('ALTER TABLE `geo_names` CHANGE `type` `type` enum("city","country","division","continent","as_organization", "country_iso_code") NOT NULL');

        // Version 34
        await this.$executeQuery('ALTER TABLE `lightning_stats` ADD clearnet_tor_nodes int(11) NOT NULL DEFAULT "0"');
    
        // Version 35
        await this.$executeQuery('DELETE from `lightning_stats` WHERE added > "2021-09-19"');
        await this.$executeQuery('ALTER TABLE `lightning_stats` ADD CONSTRAINT added_unique UNIQUE (added);');

        // Version 36
        await this.$executeQuery('ALTER TABLE `nodes` ADD status TINYINT NOT NULL DEFAULT "1"');
    
        // Version 37
        await this.$executeQuery(this.getCreateLNNodesSocketsTableQuery(), await this.$checkIfTableExists('nodes_sockets'));
        
        // Version 38
        await this.$executeQuery(`TRUNCATE lightning_stats`);
        await this.$executeQuery(`TRUNCATE node_stats`);
        await this.$executeQuery('ALTER TABLE `lightning_stats` CHANGE `added` `added` timestamp NULL');
        await this.$executeQuery('ALTER TABLE `node_stats` CHANGE `added` `added` timestamp NULL');
        await this.updateToSchemaVersion(38);
      
        // Version 39
        await this.$executeQuery('ALTER TABLE `nodes` ADD alias_search TEXT NULL DEFAULT NULL AFTER `alias`');
        await this.$executeQuery('ALTER TABLE nodes ADD FULLTEXT(alias_search)');

        // Version 40
        await this.$executeQuery('ALTER TABLE `nodes` ADD capacity bigint(20) unsigned DEFAULT NULL');
        await this.$executeQuery('ALTER TABLE `nodes` ADD channels int(11) unsigned DEFAULT NULL');
        await this.$executeQuery('ALTER TABLE `nodes` ADD INDEX `capacity` (`capacity`);');

        // Version 41
        await this.$executeQuery('UPDATE channels SET closing_reason = NULL WHERE closing_reason = 1');

        // Version 42
        await this.$executeQuery('ALTER TABLE `channels` ADD closing_resolved tinyint(1) DEFAULT 0');
      
        // Version 43
        await this.$executeQuery(this.getCreateLNNodeRecordsTableQuery(), await this.$checkIfTableExists('nodes_records'));

        // Version 44
        await this.$executeQuery('UPDATE blocks_summaries SET template = NULL');

        // Version 45
        await this.$executeQuery('ALTER TABLE `blocks_audits` ADD fresh_txs JSON DEFAULT "[]"');
    
        // Version 48
        await this.$executeQuery('ALTER TABLE `channels` ADD source_checked tinyint(1) DEFAULT 0');
        await this.$executeQuery('ALTER TABLE `channels` ADD closing_fee bigint(20) unsigned DEFAULT 0');
        await this.$executeQuery('ALTER TABLE `channels` ADD node1_funding_balance bigint(20) unsigned DEFAULT 0');
        await this.$executeQuery('ALTER TABLE `channels` ADD node2_funding_balance bigint(20) unsigned DEFAULT 0');
        await this.$executeQuery('ALTER TABLE `channels` ADD node1_closing_balance bigint(20) unsigned DEFAULT 0');
        await this.$executeQuery('ALTER TABLE `channels` ADD node2_closing_balance bigint(20) unsigned DEFAULT 0');
        await this.$executeQuery('ALTER TABLE `channels` ADD funding_ratio float unsigned DEFAULT NULL');
        await this.$executeQuery('ALTER TABLE `channels` ADD closed_by varchar(66) DEFAULT NULL');
        await this.$executeQuery('ALTER TABLE `channels` ADD single_funded tinyint(1) DEFAULT 0');
        await this.$executeQuery('ALTER TABLE `channels` ADD outputs JSON DEFAULT "[]"');

        // Version 57
        await this.$executeQuery(`ALTER TABLE nodes MODIFY updated_at datetime NULL`);

        // Version 60
        await this.$executeQuery('ALTER TABLE `blocks_audits` ADD sigop_txs JSON DEFAULT "[]"');

        // Version 61
        if (! await this.$checkIfTableExists('blocks_templates')) {
          await this.$executeQuery('CREATE TABLE blocks_templates AS SELECT id, template FROM blocks_summaries WHERE template != "[]"');
        }
        await this.$executeQuery('ALTER TABLE blocks_templates MODIFY template JSON DEFAULT "[]"');
        await this.$executeQuery('ALTER TABLE blocks_templates ADD PRIMARY KEY (id)');
        await this.$executeQuery('ALTER TABLE blocks_summaries DROP COLUMN template');

        // Version 62
        await this.$executeQuery('ALTER TABLE `blocks_audits` ADD expected_fees BIGINT UNSIGNED DEFAULT NULL');
        await this.$executeQuery('ALTER TABLE `blocks_audits` ADD expected_weight BIGINT UNSIGNED DEFAULT NULL');
      
        // Version 63
        await this.$executeQuery('ALTER TABLE `blocks_audits` ADD fullrbf_txs JSON DEFAULT "[]"');
    
        // Version 64
        await this.$executeQuery('ALTER TABLE `nodes` ADD features text NULL');
    
        // Version 65
        await this.$executeQuery('ALTER TABLE `blocks_audits` ADD accelerated_txs JSON DEFAULT "[]"');

        // Version 67
        await this.$executeQuery('ALTER TABLE `blocks_summaries` ADD version INT NOT NULL DEFAULT 0');
        await this.$executeQuery('ALTER TABLE `blocks_summaries` ADD INDEX `version` (`version`)');
        await this.$executeQuery('ALTER TABLE `blocks_templates` ADD version INT NOT NULL DEFAULT 0');
        await this.$executeQuery('ALTER TABLE `blocks_templates` ADD INDEX `version` (`version`)');

        // Version 76
        await this.$executeQuery('ALTER TABLE `blocks_audits` ADD prioritized_txs JSON DEFAULT "[]"');

        // Version 81
        await this.$executeQuery('ALTER TABLE `blocks_audits` ADD version INT NOT NULL DEFAULT 0');
        await this.$executeQuery('ALTER TABLE `blocks_audits` ADD INDEX `version` (`version`)');
        await this.$executeQuery('ALTER TABLE `blocks_audits` ADD unseen_txs JSON DEFAULT "[]"');

        // Version 83
        await this.$executeQuery('ALTER TABLE `blocks` ADD first_seen datetime(6) DEFAULT NULL');

        // Version 84
        await this.$executeQuery(`
          ALTER TABLE \`pools\`
            ADD INDEX \`slug\` (\`slug\`),
            ADD INDEX \`unique_id\` (\`unique_id\`)
        `);

        // Version 85
        await this.$executeQuery(`
          ALTER TABLE \`channels\`
            ADD INDEX \`created\` (\`created\`),
            ADD INDEX \`capacity\` (\`capacity\`),
            ADD INDEX \`closing_reason\` (\`closing_reason\`),
            ADD INDEX \`closing_resolved\` (\`closing_resolved\`)
        `);
        
        // Version 86        
        await this.$executeQuery(`
          ALTER TABLE \`nodes\`
            ADD INDEX \`status\` (\`status\`),
            ADD INDEX \`channels\` (\`channels\`),
            ADD INDEX \`country_id\` (\`country_id\`),
            ADD INDEX \`as_number\` (\`as_number\`),
            ADD INDEX \`first_seen\` (\`first_seen\`)
        `);

        // Version 87
        await this.$executeQuery('ALTER TABLE `nodes_sockets` ADD INDEX `type` (`type`)');
        await this.updateToSchemaVersion(87);
        
        // Version 88
        await this.$executeQuery('ALTER TABLE `lightning_stats` ADD INDEX `added` (`added`)');
    
        // Version 89
        await this.$executeQuery('ALTER TABLE `geo_names` ADD INDEX `names` (`names`)');
    
        // Version 90
        await this.$executeQuery('ALTER TABLE `hashrates` ADD INDEX `type` (`type`)');

        // Version 91
        await this.$executeQuery('ALTER TABLE `blocks_audits` ADD INDEX `time` (`time`)');
      }
      
      if (config.MEMPOOL.NETWORK !== 'liquid') {
        // Apply all the liquid specific migrations to all other networks
        // Version 68
        await this.$executeQuery('ALTER TABLE elements_pegs ADD PRIMARY KEY (txid, txindex);');
        await this.$executeQuery(this.getCreateFederationAddressesTableQuery(), await this.$checkIfTableExists('federation_addresses'));
        await this.$executeQuery(this.getCreateFederationTxosTableQuery(), await this.$checkIfTableExists('federation_txos'));

        // Version 71
        await this.$executeQuery('ALTER TABLE `federation_txos` ADD timelock INT NOT NULL DEFAULT 0');
        await this.$executeQuery('ALTER TABLE `federation_txos` ADD expiredAt INT NOT NULL DEFAULT 0');
        await this.$executeQuery('ALTER TABLE `federation_txos` ADD emergencyKey TINYINT NOT NULL DEFAULT 0');

        // Version 92
        await this.$executeQuery(`
          ALTER TABLE \`elements_pegs\`
            ADD INDEX \`block\` (\`block\`),
            ADD INDEX \`datetime\` (\`datetime\`),
            ADD INDEX \`amount\` (\`amount\`),
            ADD INDEX \`bitcoinaddress\` (\`bitcoinaddress\`),
            ADD INDEX \`bitcointxid\` (\`bitcointxid\`)
        `);
    
        // Version 93
        await this.$executeQuery(`
          ALTER TABLE \`federation_txos\`
            ADD INDEX \`unspent\` (\`unspent\`),
            ADD INDEX \`lastblockupdate\` (\`lastblockupdate\`),
            ADD INDEX \`blocktime\` (\`blocktime\`),
            ADD INDEX \`emergencyKey\` (\`emergencyKey\`),
            ADD INDEX \`expiredAt\` (\`expiredAt\`)
        `);
      }

      if (config.MEMPOOL.NETWORK !== 'mainnet') {
        // Apply all the mainnet specific migrations to all other networks
        // Version 69
        await this.$executeQuery(this.getCreateAccelerationsTableQuery(), await this.$checkIfTableExists('accelerations'));

        // Version 70
        await this.$executeQuery('ALTER TABLE accelerations MODIFY COLUMN added DATETIME;');

        // Version 77
        await this.$executeQuery('ALTER TABLE `accelerations` ADD requested datetime DEFAULT NULL');
      }
      await this.updateToSchemaVersion(94);
    }
>>>>>>> f142b421
  }

  /**
   * Special case here for the `statistics` table - It appeared that somehow some dbs already had the `added` field indexed
   * while it does not appear in previous schemas. The mariadb command "CREATE INDEX IF NOT EXISTS" is not supported on
   * older mariadb version. Therefore we set a flag here in order to know if the index needs to be created or not before
   * running the migration process
   */
  private async $setStatisticsAddedIndexedFlag(databaseSchemaVersion: number) {
    if (databaseSchemaVersion >= 2) {
      this.statisticsAddedIndexed = true;
      return;
    }

    try {
      // We don't use "CREATE INDEX IF NOT EXISTS" because it is not supported on old mariadb version 5.X
      const query = `SELECT COUNT(1) hasIndex FROM INFORMATION_SCHEMA.STATISTICS
        WHERE table_schema=DATABASE() AND table_name='statistics' AND index_name='added';`;
      const [rows] = await this.$executeQuery(query, true);
      if (rows[0].hasIndex === 0) {
        logger.debug('MIGRATIONS: `statistics.added` is not indexed');
        this.statisticsAddedIndexed = false;
      } else if (rows[0].hasIndex === 1) {
        logger.debug('MIGRATIONS: `statistics.added` is already indexed');
        this.statisticsAddedIndexed = true;
      }
    } catch (e) {
      // Should really never happen but just in case it fails, we just don't execute
      // any query related to this indexing so it won't fail if the index actually already exists
      logger.err('MIGRATIONS: Unable to check if `statistics.added` INDEX exist or not.');
      this.statisticsAddedIndexed = true;
    }
  }

  /**
   * Small query execution wrapper to log all executed queries
   */
  private async $executeQuery(query: string, silent = false): Promise<any> {
    if (!silent) {
      logger.debug('MIGRATIONS: Execute query:\n' + query);
    }
    return DB.query({ sql: query, timeout: this.queryTimeout });
  }

  /**
   * Check if 'table' exists in the database
   */
  private async $checkIfTableExists(table: string): Promise<boolean> {
    const query = `SELECT COUNT(*) FROM information_schema.tables WHERE table_schema = '${config.DATABASE.DATABASE}' AND TABLE_NAME = '${table}'`;
    const [rows] = await DB.query({ sql: query, timeout: this.queryTimeout });
    return rows[0]['COUNT(*)'] === 1;
  }

  /**
   * Get current database version
   */
  private async $getSchemaVersionFromDatabase(): Promise<number> {
    const query = `SELECT number FROM state WHERE name = 'schema_version';`;
    const [rows] = await this.$executeQuery(query, true);
    return rows[0]['number'];
  }

  /**
   * Create the `state` table
   */
  private async $createMigrationStateTable(): Promise<void> {
    const query = `CREATE TABLE IF NOT EXISTS state (
      name varchar(25) NOT NULL,
      number int(11) NULL,
      string varchar(100) NULL,
      CONSTRAINT name_unique UNIQUE (name)
    ) ENGINE=InnoDB DEFAULT CHARSET=utf8;`;
    await this.$executeQuery(query);

    // Set initial values
    await this.$executeQuery(`INSERT INTO state VALUES('schema_version', 0, NULL);`);
    await this.$executeQuery(`INSERT INTO state VALUES('last_elements_block', 0, NULL);`);
  }

  /**
   * We actually execute the migrations queries here
   */
  private async $migrateTableSchemaFromVersion(version: number): Promise<void> {
    const transactionQueries: string[] = [];
    for (const query of this.getMigrationQueriesFromVersion(version)) {
      transactionQueries.push(query);
    }

    logger.notice(`MIGRATIONS: ${version > 0 ? 'Upgrading' : 'Initializing'} database schema version number to ${DatabaseMigration.currentVersion}`);
    transactionQueries.push(this.getUpdateToLatestSchemaVersionQuery());

    try {
      await this.$executeQuery('START TRANSACTION;');
      for (const query of transactionQueries) {
        await this.$executeQuery(query);
      }
      await this.$executeQuery('COMMIT;');
    } catch (e) {
      await this.$executeQuery('ROLLBACK;');
      throw e;
    }
  }

  /**
   * Generate migration queries based on schema version
   */
  private getMigrationQueriesFromVersion(version: number): string[] {
    const queries: string[] = [];
    const isBitcoin = ['mainnet', 'testnet', 'signet'].includes(config.MEMPOOL.NETWORK);

    if (version < 1) {
      if (config.MEMPOOL.NETWORK !== 'liquid' && config.MEMPOOL.NETWORK !== 'liquidtestnet') {
        if (version > 0) {
          logger.notice(`MIGRATIONS: Migrating (shifting) statistics table data`);
        }
        queries.push(this.getShiftStatisticsQuery());
      }
    }

    if (version < 7 && isBitcoin === true) {
      queries.push(`INSERT INTO state(name, number, string) VALUES ('last_hashrates_indexing', 0, NULL)`);
    }

    if (version < 9 && isBitcoin === true) {
      queries.push(`INSERT INTO state(name, number, string) VALUES ('last_weekly_hashrates_indexing', 0, NULL)`);
    }

    if (version < 58) {
      queries.push(`DELETE FROM state WHERE name = 'last_hashrates_indexing'`);
      queries.push(`DELETE FROM state WHERE name = 'last_weekly_hashrates_indexing'`);
    }

    return queries;
  }

  /**
   * Save the schema version in the database
   */
  private getUpdateToLatestSchemaVersionQuery(): string {
    return `UPDATE state SET number = ${DatabaseMigration.currentVersion} WHERE name = 'schema_version';`;
  }

  private async updateToSchemaVersion(version): Promise<void> {
    await this.$executeQuery(`UPDATE state SET number = ${version} WHERE name = 'schema_version';`);
  }

  /**
   * Print current database version
   */
  private async $printDatabaseVersion() {
    try {
      const [rows] = await this.$executeQuery('SELECT VERSION() as version;', true);
      logger.debug(`MIGRATIONS: Database engine version '${rows[0].version}'`);
    } catch (e) {
      logger.debug(`MIGRATIONS: Could not fetch database engine version. ` + e);
    }
  }

  // Couple of wrappers to clean the main logic
  private getShiftStatisticsQuery(): string {
    return `UPDATE statistics SET
      vsize_1 = vsize_1 + vsize_2, vsize_2 = vsize_3,
      vsize_3 = vsize_4, vsize_4 = vsize_5,
      vsize_5 = vsize_6, vsize_6 = vsize_8,
      vsize_8 = vsize_10, vsize_10 = vsize_12,
      vsize_12 = vsize_15, vsize_15 = vsize_20,
      vsize_20 = vsize_30, vsize_30 = vsize_40,
      vsize_40 = vsize_50, vsize_50 = vsize_60,
      vsize_60 = vsize_70, vsize_70 = vsize_80,
      vsize_80 = vsize_90, vsize_90 = vsize_100,
      vsize_100 = vsize_125, vsize_125 = vsize_150,
      vsize_150 = vsize_175, vsize_175 = vsize_200,
      vsize_200 = vsize_250, vsize_250 = vsize_300,
      vsize_300 = vsize_350, vsize_350 = vsize_400,
      vsize_400 = vsize_500, vsize_500 = vsize_600,
      vsize_600 = vsize_700, vsize_700 = vsize_800,
      vsize_800 = vsize_900, vsize_900 = vsize_1000,
      vsize_1000 = vsize_1200, vsize_1200 = vsize_1400,
      vsize_1400 = vsize_1800, vsize_1800 = vsize_2000, vsize_2000 = 0;`;
  }

  private getCreateStatisticsQuery(): string {
    return `CREATE TABLE IF NOT EXISTS statistics (
      id int(11) NOT NULL AUTO_INCREMENT,
      added datetime NOT NULL,
      unconfirmed_transactions int(11) UNSIGNED NOT NULL,
      tx_per_second float UNSIGNED NOT NULL,
      vbytes_per_second int(10) UNSIGNED NOT NULL,
      mempool_byte_weight int(10) UNSIGNED NOT NULL,
      fee_data longtext NOT NULL,
      total_fee double UNSIGNED NOT NULL,
      vsize_1 int(11) NOT NULL,
      vsize_2 int(11) NOT NULL,
      vsize_3 int(11) NOT NULL,
      vsize_4 int(11) NOT NULL,
      vsize_5 int(11) NOT NULL,
      vsize_6 int(11) NOT NULL,
      vsize_8 int(11) NOT NULL,
      vsize_10 int(11) NOT NULL,
      vsize_12 int(11) NOT NULL,
      vsize_15 int(11) NOT NULL,
      vsize_20 int(11) NOT NULL,
      vsize_30 int(11) NOT NULL,
      vsize_40 int(11) NOT NULL,
      vsize_50 int(11) NOT NULL,
      vsize_60 int(11) NOT NULL,
      vsize_70 int(11) NOT NULL,
      vsize_80 int(11) NOT NULL,
      vsize_90 int(11) NOT NULL,
      vsize_100 int(11) NOT NULL,
      vsize_125 int(11) NOT NULL,
      vsize_150 int(11) NOT NULL,
      vsize_175 int(11) NOT NULL,
      vsize_200 int(11) NOT NULL,
      vsize_250 int(11) NOT NULL,
      vsize_300 int(11) NOT NULL,
      vsize_350 int(11) NOT NULL,
      vsize_400 int(11) NOT NULL,
      vsize_500 int(11) NOT NULL,
      vsize_600 int(11) NOT NULL,
      vsize_700 int(11) NOT NULL,
      vsize_800 int(11) NOT NULL,
      vsize_900 int(11) NOT NULL,
      vsize_1000 int(11) NOT NULL,
      vsize_1200 int(11) NOT NULL,
      vsize_1400 int(11) NOT NULL,
      vsize_1600 int(11) NOT NULL,
      vsize_1800 int(11) NOT NULL,
      vsize_2000 int(11) NOT NULL,
      CONSTRAINT PRIMARY KEY (id)
    ) ENGINE=InnoDB DEFAULT CHARSET=utf8;`;
  }

  private getCreateElementsTableQuery(): string {
    return `CREATE TABLE IF NOT EXISTS elements_pegs (
      block int(11) NOT NULL,
      datetime int(11) NOT NULL,
      amount bigint(20) NOT NULL,
      txid varchar(65) NOT NULL,
      txindex int(11) NOT NULL,
      bitcoinaddress varchar(100) NOT NULL,
      bitcointxid varchar(65) NOT NULL,
      bitcoinindex int(11) NOT NULL,
      final_tx int(11) NOT NULL
    ) ENGINE=InnoDB DEFAULT CHARSET=utf8;`;
  }

  private getCreateFederationAddressesTableQuery(): string {
    return `CREATE TABLE IF NOT EXISTS federation_addresses (
      bitcoinaddress varchar(100) NOT NULL,
      PRIMARY KEY (bitcoinaddress)
    ) ENGINE=InnoDB DEFAULT CHARSET=utf8;`;
  }

  private getCreateFederationTxosTableQuery(): string {
    return `CREATE TABLE IF NOT EXISTS federation_txos (
      txid varchar(65) NOT NULL,
      txindex int(11) NOT NULL,
      bitcoinaddress varchar(100) NOT NULL,
      amount bigint(20) unsigned NOT NULL,
      blocknumber int(11) unsigned NOT NULL,
      blocktime int(11) unsigned NOT NULL,
      unspent tinyint(1) NOT NULL,
      lastblockupdate int(11) unsigned NOT NULL,
      lasttimeupdate int(11) unsigned NOT NULL,
      pegtxid varchar(65) NOT NULL,
      pegindex int(11) NOT NULL,
      pegblocktime int(11) unsigned NOT NULL,
      PRIMARY KEY (txid, txindex), 
      FOREIGN KEY (bitcoinaddress) REFERENCES federation_addresses (bitcoinaddress)
    ) ENGINE=InnoDB DEFAULT CHARSET=utf8;`;
  }

  private getCreatePoolsTableQuery(): string {
    return `CREATE TABLE IF NOT EXISTS pools (
      id int(11) NOT NULL AUTO_INCREMENT,
      name varchar(50) NOT NULL,
      link varchar(255) NOT NULL,
      addresses text NOT NULL,
      regexes text NOT NULL,
      PRIMARY KEY (id)
    ) ENGINE=InnoDB DEFAULT CHARSET=utf8mb4;`;
  }

  private getCreateBlocksTableQuery(): string {
    return `CREATE TABLE IF NOT EXISTS blocks (
      height int(11) unsigned NOT NULL,
      hash varchar(65) NOT NULL,
      blockTimestamp timestamp NOT NULL,
      size int(11) unsigned NOT NULL,
      weight int(11) unsigned NOT NULL,
      tx_count int(11) unsigned NOT NULL,
      coinbase_raw text,
      difficulty bigint(20) unsigned NOT NULL,
      pool_id int(11) DEFAULT -1,
      fees double unsigned NOT NULL,
      fee_span json NOT NULL,
      median_fee double unsigned NOT NULL,
      PRIMARY KEY (height),
      INDEX (pool_id),
      FOREIGN KEY (pool_id) REFERENCES pools (id)
    ) ENGINE=InnoDB DEFAULT CHARSET=utf8;`;
  }

  private getAdditionalBlocksDataQuery(): string {
    return `ALTER TABLE blocks
      ADD median_timestamp timestamp NOT NULL,
      ADD coinbase_address varchar(100) NULL,
      ADD coinbase_signature varchar(500) NULL,
      ADD coinbase_signature_ascii varchar(500) NULL,
      ADD avg_tx_size double unsigned NOT NULL,
      ADD total_inputs int unsigned NOT NULL,
      ADD total_outputs int unsigned NOT NULL,
      ADD total_output_amt bigint unsigned NOT NULL,
      ADD fee_percentiles longtext NULL,
      ADD median_fee_amt int unsigned NULL,
      ADD segwit_total_txs int unsigned NOT NULL,
      ADD segwit_total_size int unsigned NOT NULL,
      ADD segwit_total_weight int unsigned NOT NULL,
      ADD header varchar(160) NOT NULL,
      ADD utxoset_change int NOT NULL,
      ADD utxoset_size int unsigned NULL,
      ADD total_input_amt bigint unsigned NULL
    `;
  }

  private getCreateDailyStatsTableQuery(): string {
    return `CREATE TABLE IF NOT EXISTS hashrates (
      hashrate_timestamp timestamp NOT NULL,
      avg_hashrate double unsigned DEFAULT '0',
      pool_id smallint unsigned NULL,
      PRIMARY KEY (hashrate_timestamp),
      INDEX (pool_id),
      FOREIGN KEY (pool_id) REFERENCES pools (id)
    ) ENGINE=InnoDB DEFAULT CHARSET=utf8;`;
  }

  private getCreateRatesTableQuery(): string { // This table has been replaced by the prices table
    return `CREATE TABLE IF NOT EXISTS rates (
      height int(10) unsigned NOT NULL,
      bisq_rates JSON NOT NULL,
      PRIMARY KEY (height)
    ) ENGINE=InnoDB DEFAULT CHARSET=utf8;`;
  }

  private getCreateBlocksSummariesTableQuery(): string {
    return `CREATE TABLE IF NOT EXISTS blocks_summaries (
      height int(10) unsigned NOT NULL,
      id varchar(65) NOT NULL,
      transactions JSON NOT NULL,
      PRIMARY KEY (id),
      INDEX (height)
    ) ENGINE=InnoDB DEFAULT CHARSET=utf8;`;
  }

  private getCreatePricesTableQuery(): string {
    return `CREATE TABLE IF NOT EXISTS prices (
      time timestamp NOT NULL,
      avg_prices JSON NOT NULL,
      PRIMARY KEY (time)
    ) ENGINE=InnoDB DEFAULT CHARSET=utf8;`;
  }

  private getCreateDifficultyAdjustmentsTableQuery(): string {
    return `CREATE TABLE IF NOT EXISTS difficulty_adjustments (
      time timestamp NOT NULL,
      height int(10) unsigned NOT NULL,
      difficulty double unsigned NOT NULL,
      adjustment float NOT NULL,
      PRIMARY KEY (height),
      INDEX (time)
      ) ENGINE=InnoDB DEFAULT CHARSET=utf8;`;
  }

  private getCreateLightningStatisticsQuery(): string {
    return `CREATE TABLE IF NOT EXISTS lightning_stats (
      id int(11) NOT NULL AUTO_INCREMENT,
      added datetime NOT NULL,
      channel_count int(11) NOT NULL,
      node_count int(11) NOT NULL,
      total_capacity double unsigned NOT NULL,
      PRIMARY KEY (id)
    ) ENGINE=InnoDB DEFAULT CHARSET=utf8;`;
  }

  private getCreateNodesQuery(): string {
    return `CREATE TABLE IF NOT EXISTS nodes (
      public_key varchar(66) NOT NULL,
      first_seen datetime NOT NULL,
      updated_at datetime NOT NULL,
      alias varchar(200) CHARACTER SET utf8mb4 NOT NULL,
      color varchar(200) NOT NULL,
      sockets text DEFAULT NULL,
      PRIMARY KEY (public_key),
      KEY alias (alias(10))
      ) ENGINE=InnoDB DEFAULT CHARSET=utf8;`;
  }

  private getCreateChannelsQuery(): string {
    return `CREATE TABLE IF NOT EXISTS channels (
      id bigint(11) unsigned NOT NULL,
      short_id varchar(15) NOT NULL DEFAULT '',
      capacity bigint(20) unsigned NOT NULL,
      transaction_id varchar(64) NOT NULL,
      transaction_vout int(11) NOT NULL,
      updated_at datetime DEFAULT NULL,
      created datetime DEFAULT NULL,
      status int(11) NOT NULL DEFAULT 0,
      closing_transaction_id varchar(64) DEFAULT NULL,
      closing_date datetime DEFAULT NULL,
      closing_reason int(11) DEFAULT NULL,
      node1_public_key varchar(66) NOT NULL,
      node1_base_fee_mtokens bigint(20) unsigned DEFAULT NULL,
      node1_cltv_delta int(11) DEFAULT NULL,
      node1_fee_rate bigint(11) DEFAULT NULL,
      node1_is_disabled tinyint(1) DEFAULT NULL,
      node1_max_htlc_mtokens bigint(20) unsigned DEFAULT NULL,
      node1_min_htlc_mtokens bigint(20) DEFAULT NULL,
      node1_updated_at datetime DEFAULT NULL,
      node2_public_key varchar(66) NOT NULL,
      node2_base_fee_mtokens bigint(20) unsigned DEFAULT NULL,
      node2_cltv_delta int(11) DEFAULT NULL,
      node2_fee_rate bigint(11) DEFAULT NULL,
      node2_is_disabled tinyint(1) DEFAULT NULL,
      node2_max_htlc_mtokens bigint(20) unsigned DEFAULT NULL,
      node2_min_htlc_mtokens bigint(20) unsigned DEFAULT NULL,
      node2_updated_at datetime DEFAULT NULL,
      PRIMARY KEY (id),
      KEY node1_public_key (node1_public_key),
      KEY node2_public_key (node2_public_key),
      KEY status (status),
      KEY short_id (short_id),
      KEY transaction_id (transaction_id),
      KEY closing_transaction_id (closing_transaction_id)
    ) ENGINE=InnoDB DEFAULT CHARSET=utf8;`;
  }

  private getCreateNodesStatsQuery(): string {
    return `CREATE TABLE IF NOT EXISTS node_stats (
      id int(11) unsigned NOT NULL AUTO_INCREMENT,
      public_key varchar(66) NOT NULL DEFAULT '',
      added date NOT NULL,
      capacity bigint(20) unsigned NOT NULL DEFAULT 0,
      channels int(11) unsigned NOT NULL DEFAULT 0,
      PRIMARY KEY (id),
      UNIQUE KEY added (added,public_key),
      KEY public_key (public_key)
    ) ENGINE=InnoDB DEFAULT CHARSET=utf8;`;
  }

  private getCreateBlocksAuditsTableQuery(): string {
    return `CREATE TABLE IF NOT EXISTS blocks_audits (
      time timestamp NOT NULL,
      hash varchar(65) NOT NULL,
      height int(10) unsigned NOT NULL,
      missing_txs JSON NOT NULL,
      added_txs JSON NOT NULL,
      match_rate float unsigned NOT NULL,
      PRIMARY KEY (hash),
      INDEX (height)
    ) ENGINE=InnoDB DEFAULT CHARSET=utf8;`;
  }

  private getCreateGeoNamesTableQuery(): string {
    return `CREATE TABLE geo_names (
      id int(11) unsigned NOT NULL,
      type enum('city','country','division','continent') NOT NULL,
      names text DEFAULT NULL,
      UNIQUE KEY id (id,type),
      KEY id_2 (id)
    ) ENGINE=InnoDB DEFAULT CHARSET=utf8;`;
  }

  private getCreateBlocksPricesTableQuery(): string {
    return `CREATE TABLE IF NOT EXISTS blocks_prices (
      height int(10) unsigned NOT NULL,
      price_id int(10) unsigned NOT NULL,
      PRIMARY KEY (height),
      INDEX (price_id)
    ) ENGINE=InnoDB DEFAULT CHARSET=utf8;`;
  }

  private getCreateLNNodesSocketsTableQuery(): string {
    return `CREATE TABLE IF NOT EXISTS nodes_sockets (
      public_key varchar(66) NOT NULL,
      socket varchar(100) NOT NULL,
      type enum('ipv4', 'ipv6', 'torv2', 'torv3', 'i2p', 'dns', 'websocket') NULL,
      UNIQUE KEY public_key_socket (public_key, socket),
      INDEX (public_key)
    ) ENGINE=InnoDB DEFAULT CHARSET=utf8;`;
  }

  private getCreateLNNodeRecordsTableQuery(): string {
    return `CREATE TABLE IF NOT EXISTS nodes_records (
      public_key varchar(66) NOT NULL,
      type int(10) unsigned NOT NULL,
      payload blob NOT NULL,
      UNIQUE KEY public_key_type (public_key, type),
      INDEX (public_key),
      FOREIGN KEY (public_key)
        REFERENCES nodes (public_key)
        ON DELETE CASCADE
    ) ENGINE=InnoDB DEFAULT CHARSET=utf8;`;
  }

  private getCreateCPFPTableQuery(): string {
    return `CREATE TABLE IF NOT EXISTS cpfp_clusters (
      root varchar(65) NOT NULL,
      height int(10) NOT NULL,
      txs JSON DEFAULT NULL,
      fee_rate double unsigned NOT NULL,
      PRIMARY KEY (root)
    ) ENGINE=InnoDB DEFAULT CHARSET=utf8;`;
  }

  private getCreateTransactionsTableQuery(): string {
    return `CREATE TABLE IF NOT EXISTS transactions (
      txid varchar(65) NOT NULL,
      cluster varchar(65) DEFAULT NULL,
      PRIMARY KEY (txid),
      FOREIGN KEY (cluster) REFERENCES cpfp_clusters (root) ON DELETE SET NULL
    ) ENGINE=InnoDB DEFAULT CHARSET=utf8;`;
  }

  private getCreateCompactCPFPTableQuery(): string {
    return `CREATE TABLE IF NOT EXISTS compact_cpfp_clusters (
      root binary(32) NOT NULL,
      height int(10) NOT NULL,
      txs BLOB DEFAULT NULL,
      fee_rate float unsigned,
      PRIMARY KEY (root),
      INDEX (height)
    ) ENGINE=InnoDB DEFAULT CHARSET=utf8;`;
  }

  private getCreateCompactTransactionsTableQuery(): string {
    return `CREATE TABLE IF NOT EXISTS compact_transactions (
      txid binary(32) NOT NULL,
      cluster binary(32) DEFAULT NULL,
      PRIMARY KEY (txid)
    ) ENGINE=InnoDB DEFAULT CHARSET=utf8;`;
  }

  private getCreateAccelerationsTableQuery(): string {
    return `CREATE TABLE IF NOT EXISTS accelerations (
      txid varchar(65) NOT NULL,
      added datetime NOT NULL,
      height int(10) NOT NULL,
      pool smallint unsigned NULL,
      effective_vsize int(10) NOT NULL,
      effective_fee bigint(20) unsigned NOT NULL,
      boost_rate float unsigned,
      boost_cost bigint(20) unsigned NOT NULL,
      PRIMARY KEY (txid),
      INDEX (added),
      INDEX (height),
      INDEX (pool)
    ) ENGINE=InnoDB DEFAULT CHARSET=utf8;`;
  }

  public async $blocksReindexingTruncate(): Promise<void> {
    logger.warn(`Truncating pools, blocks, hashrates and difficulty_adjustments tables for re-indexing (using '--reindex-blocks'). You can cancel this command within 5 seconds`);
    await Common.sleep$(5000);

    await this.$executeQuery(`TRUNCATE blocks`);
    await this.$executeQuery(`TRUNCATE hashrates`);
    await this.$executeQuery(`TRUNCATE difficulty_adjustments`);
    await this.$executeQuery('DELETE FROM `pools`');
    await this.$executeQuery('ALTER TABLE pools AUTO_INCREMENT = 1');
    await this.$executeQuery(`UPDATE state SET string = NULL WHERE name = 'pools_json_sha'`);
  }

  private async $convertCompactCpfpTables(): Promise<void> {
    try {
      const batchSize = 250;
      const maxHeight = await blocksRepository.$mostRecentBlockHeight() || 0;
      const [minHeightRows]: any = await DB.query(`SELECT MIN(height) AS minHeight from cpfp_clusters`);
      const minHeight = (minHeightRows.length && minHeightRows[0].minHeight != null) ? minHeightRows[0].minHeight : maxHeight;
      let height = maxHeight;

      // Logging
      let timer = new Date().getTime() / 1000;
      const startedAt = new Date().getTime() / 1000;

      while (height > minHeight) {
        const [rows] = await DB.query(
          `
            SELECT * from cpfp_clusters
            WHERE height <= ? AND height > ?
            ORDER BY height
          `,
          [height, height - batchSize]
        ) as RowDataPacket[][];
        if (rows?.length) {
          await cpfpRepository.$batchSaveClusters(rows.map(row => {
            return {
              root: row.root,
              height: row.height,
              txs: JSON.parse(row.txs),
              effectiveFeePerVsize: row.fee_rate,
            };
          }));
        }

        const elapsed = new Date().getTime() / 1000 - timer;
        const runningFor = new Date().getTime() / 1000 - startedAt;
        logger.debug(`Migrated cpfp data from block ${height} to ${height - batchSize} in ${elapsed.toFixed(2)} seconds | total elapsed: ${runningFor.toFixed(2)} seconds`);
        timer = new Date().getTime() / 1000;
        height -= batchSize;
      }
    } catch (e) {
      logger.warn(`Failed to migrate cpfp transaction data`);
    }
  }

  private async $fixBadV1AuditBlocks(): Promise<void> {
    const badBlocks = [
      '000000000000000000011ad49227fc8c9ba0ca96ad2ebce41a862f9a244478dc',
      '000000000000000000010ac1f68b3080153f2826ffddc87ceffdd68ed97d6960',
      '000000000000000000024cbdafeb2660ae8bd2947d166e7fe15d1689e86b2cf7',
      '00000000000000000002e1dbfbf6ae057f331992a058b822644b368034f87286',
      '0000000000000000000019973b2778f08ad6d21e083302ff0833d17066921ebb',
    ];

    for (const hash of badBlocks) {
      try {
        await this.$executeQuery(`
          UPDATE blocks_audits
          SET prioritized_txs = '[]'
          WHERE hash = '${hash}'
        `, true);
      } catch (e) {
        continue;
      }
    }
  }
}

export default new DatabaseMigration();<|MERGE_RESOLUTION|>--- conflicted
+++ resolved
@@ -7,11 +7,7 @@
 import { RowDataPacket } from 'mysql2';
 
 class DatabaseMigration {
-<<<<<<< HEAD
-  private static currentVersion = 92;
-=======
-  private static currentVersion = 94;
->>>>>>> f142b421
+  private static currentVersion = 95;
   private queryTimeout = 3600_000;
   private statisticsAddedIndexed = false;
   private uniqueLogs: string[] = [];
@@ -780,14 +776,6 @@
       await this.updateToSchemaVersion(91);
     }
 
-<<<<<<< HEAD
-    // blocks pools-v2.json hash
-    if (databaseSchemaVersion < 92) {
-      await this.$executeQuery('ALTER TABLE `blocks` ADD definition_hash varchar(255) NOT NULL DEFAULT "5f32a67401929169f225f5db43c9efa795d1b159"');
-      await this.$executeQuery('ALTER TABLE `blocks` ADD INDEX `definition_hash` (`definition_hash`)');
-      await this.updateToSchemaVersion(92);
-    }
-=======
     // elements_pegs indexes
     if (databaseSchemaVersion < 92 && config.MEMPOOL.NETWORK === 'liquid') {
       await this.$executeQuery(`
@@ -1117,6 +1105,13 @@
         `);
       }
 
+      // blocks pools-v2.json hash
+      if (databaseSchemaVersion < 95) {
+        await this.$executeQuery('ALTER TABLE `blocks` ADD definition_hash varchar(255) NOT NULL DEFAULT "5f32a67401929169f225f5db43c9efa795d1b159"');
+        await this.$executeQuery('ALTER TABLE `blocks` ADD INDEX `definition_hash` (`definition_hash`)');
+        await this.updateToSchemaVersion(95);
+      }
+
       if (config.MEMPOOL.NETWORK !== 'mainnet') {
         // Apply all the mainnet specific migrations to all other networks
         // Version 69
@@ -1130,7 +1125,6 @@
       }
       await this.updateToSchemaVersion(94);
     }
->>>>>>> f142b421
   }
 
   /**
