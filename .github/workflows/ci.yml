--- conflicted
+++ resolved
@@ -42,15 +42,10 @@
         run: npm run lint
         working-directory: ${{ matrix.node }}/${{ matrix.flavor }}/backend
 
-<<<<<<< HEAD
-      - name: Test
+      - name: Unit Tests
         if: ${{ matrix.flavor == 'dev'}}
         run: npm run test
-        working-directory: ${{ matrix.flavor }}/backend
-=======
-      #  - name: Test
-      #    run: npm run test
->>>>>>> 81f20e53
+        working-directory: ${{ matrix.node }}/${{ matrix.flavor }}/backend
 
       - name: Build
         run: npm run build
