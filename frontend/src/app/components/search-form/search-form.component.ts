--- conflicted
+++ resolved
@@ -37,20 +37,13 @@
     }
   }
 
-<<<<<<< HEAD
   regexAddress = getRegex('address', 'mainnet'); // Default to mainnet
   regexBlockhash = getRegex('blockhash');
   regexTransaction = getRegex('transaction');
   regexBlockheight = getRegex('blockheight');
-
-=======
-  regexAddress = /^([a-km-zA-HJ-NP-Z1-9]{26,35}|[a-km-zA-HJ-NP-Z1-9]{80}|[A-z]{2,5}1[a-zA-HJ-NP-Z0-9]{39,59}|04[a-fA-F0-9]{128}|(02|03)[a-fA-F0-9]{64})$/;
-  regexBlockhash = /^[0]{8}[a-fA-F0-9]{56}$/;
-  regexTransaction = /^([a-fA-F0-9]{64})(:\d+)?$/;
-  regexBlockheight = /^[0-9]{1,9}$/;
   regexDate = /^(?:\d{4}[-/]\d{1,2}[-/]\d{1,2}(?: \d{1,2}:\d{2})?)$/;
   regexUnixTimestamp = /^\d{10}$/;
->>>>>>> 118eef6f
+
   focus$ = new Subject<string>();
   click$ = new Subject<string>();
 
@@ -74,17 +67,13 @@
   ) {
   }
 
-<<<<<<< HEAD
-
-  ngOnInit() {
+  ngOnInit(): void {
     this.stateService.networkChanged$.subscribe((network) => {
       this.network = network;
       // TODO: Eventually change network type here from string to enum of consts
       this.regexAddress = getRegex('address', network as any || 'mainnet');
-=======
-  ngOnInit(): void {
-    this.stateService.networkChanged$.subscribe((network) => this.network = network);
-    
+    });
+
     this.router.events.subscribe((e: NavigationStart) => { // Reset search focus when changing page
       if (this.searchInput && e.type === EventType.NavigationStart) {
         this.searchInput.nativeElement.blur();
@@ -97,7 +86,6 @@
       } else if (this.searchInput) {
         this.searchInput.nativeElement.focus();
       }
->>>>>>> 118eef6f
     });
 
     this.searchForm = this.formBuilder.group({
@@ -252,14 +240,10 @@
       const otherNetworks = findOtherNetworks(searchText, this.network as any);
       if (!this.regexTransaction.test(searchText) && this.regexAddress.test(searchText)) {
         this.navigate('/address/', searchText);
-<<<<<<< HEAD
       } else if (otherNetworks.length > 0) {
         // Change the network to the first match
         this.navigate('/address/', searchText, undefined, otherNetworks[0]);
-      } else if (this.regexBlockhash.test(searchText) || this.regexBlockheight.test(searchText)) {
-=======
       } else if (this.regexBlockhash.test(searchText)) {
->>>>>>> 118eef6f
         this.navigate('/block/', searchText);
       } else if (this.regexBlockheight.test(searchText)) {
         parseInt(searchText) <= this.stateService.latestBlockHeight ? this.navigate('/block/', searchText) : this.isSearching = false;
