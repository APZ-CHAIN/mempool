--- conflicted
+++ resolved
@@ -544,12 +544,6 @@
                       this.applePay.destroy();
                     }
                     setTimeout(() => {
-<<<<<<< HEAD
-                      // Reset everything by reloading the page :D, can be improved
-                      const urlParams = new URLSearchParams(window.location.search);
-                      window.location.assign(window.location.toString().replace(`?cash_request_id=${urlParams.get('cash_request_id')}`, ``));
-                    }, 10000);
-=======
                       this.isTokenizing--;
                       this.isCheckoutLocked--;
                       this.moveToStep('paid', true);
@@ -565,9 +559,8 @@
                         // Reset everything by reloading the page :D, can be improved
                         const urlParams = new URLSearchParams(window.location.search);
                         window.location.assign(window.location.toString().replace(`?cash_request_id=${urlParams.get('cash_request_id')}`, ``));
-                      }, 3000);
+                      }, 10000);
                     }
->>>>>>> 4a14e8d9
                   }
                 });
               } else {
@@ -678,12 +671,6 @@
                     this.googlePay.destroy();
                   }
                   setTimeout(() => {
-<<<<<<< HEAD
-                    // Reset everything by reloading the page :D, can be improved
-                    const urlParams = new URLSearchParams(window.location.search);
-                    window.location.assign(window.location.toString().replace(`?cash_request_id=${urlParams.get('cash_request_id')}`, ``));
-                  }, 10000);
-=======
                     this.isTokenizing--;
                     this.isCheckoutLocked--;
                     this.moveToStep('paid', true);
@@ -699,9 +686,8 @@
                       // Reset everything by reloading the page :D, can be improved
                       const urlParams = new URLSearchParams(window.location.search);
                       window.location.assign(window.location.toString().replace(`?cash_request_id=${urlParams.get('cash_request_id')}`, ``));
-                    }, 3000);
+                    }, 10000);
                   }
->>>>>>> 4a14e8d9
                 }
               });
             } else {
